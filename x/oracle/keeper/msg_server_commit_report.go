package keeper

import (
	"context"
	"encoding/hex"
	"fmt"

	sdk "github.com/cosmos/cosmos-sdk/types"
	"github.com/tellor-io/layer/x/oracle/types"
	rk "github.com/tellor-io/layer/x/registry/keeper"
	"google.golang.org/grpc/codes"
	"google.golang.org/grpc/status"
)

func (k msgServer) CommitReport(goCtx context.Context, msg *types.MsgCommitReport) (*types.MsgCommitReportResponse, error) {
	ctx := sdk.UnwrapSDKContext(goCtx)
	// Check if query data begins with 0x and remove it
	if rk.Has0xPrefix(msg.QueryData) {
		msg.QueryData = msg.QueryData[2:]
	}
	// Try to decode query data from hex string
	queryData, err := hex.DecodeString(msg.QueryData)
	if err != nil {
		return nil, status.Error(codes.InvalidArgument, fmt.Sprintf("invalid query data: %s", err))
	}
	tip, _ := k.GetQueryTips(ctx, k.TipStore(ctx), msg.QueryData)
	currentCycleQuery := k.GetCurrentQueryInCycleList(ctx)
	if currentCycleQuery != msg.QueryData && tip.Amount.IsZero() {
		return nil, status.Error(codes.Unavailable, "query data does not have tips/not in cycle")
	}
	reporter := sdk.MustAccAddressFromBech32(msg.Creator)

	// get delegation info
	validator, err := k.stakingKeeper.Validator(ctx, sdk.ValAddress(reporter))
	if err != nil {
		return nil, err
	}
<<<<<<< HEAD
	// check if msg sender is validator
	if msg.Creator != validator.GetOperator() {
		return nil, status.Error(codes.Unauthenticated, "sender is not validator")
	}
	// check if validator is bonded
	_, isBonded := k.IsReporterStaked(ctx, sdk.ValAddress(reporter))
	if !isBonded {
		return nil, types.ErrValidatorNotBonded
	}

	// check if querydata has prefix 0x
	if rk.Has0xPrefix(msg.QueryData) {
		msg.QueryData = msg.QueryData[2:]
	}
	// decode query data hex string to bytes
	queryData, err := hex.DecodeString(msg.QueryData)
	if err != nil {
		return nil, status.Error(codes.InvalidArgument, fmt.Sprintf("invalid query data: %s", err))
=======
	if !validator.IsBonded() {
		return nil, status.Error(codes.Unavailable, "validator is not bonded")
>>>>>>> 66dc230f
	}
	queryId := HashQueryData(queryData)
	report := types.CommitReport{
		Report: &types.Commit{
			Creator:     msg.Creator,
			QueryId:     queryId,
			SaltedValue: msg.SaltedValue,
		},
		Block: ctx.BlockHeight(),
	}
	k.SetCommitReport(ctx, reporter, &report)

	return &types.MsgCommitReportResponse{}, nil
}<|MERGE_RESOLUTION|>--- conflicted
+++ resolved
@@ -35,29 +35,8 @@
 	if err != nil {
 		return nil, err
 	}
-<<<<<<< HEAD
-	// check if msg sender is validator
-	if msg.Creator != validator.GetOperator() {
-		return nil, status.Error(codes.Unauthenticated, "sender is not validator")
-	}
-	// check if validator is bonded
-	_, isBonded := k.IsReporterStaked(ctx, sdk.ValAddress(reporter))
-	if !isBonded {
-		return nil, types.ErrValidatorNotBonded
-	}
-
-	// check if querydata has prefix 0x
-	if rk.Has0xPrefix(msg.QueryData) {
-		msg.QueryData = msg.QueryData[2:]
-	}
-	// decode query data hex string to bytes
-	queryData, err := hex.DecodeString(msg.QueryData)
-	if err != nil {
-		return nil, status.Error(codes.InvalidArgument, fmt.Sprintf("invalid query data: %s", err))
-=======
 	if !validator.IsBonded() {
 		return nil, status.Error(codes.Unavailable, "validator is not bonded")
->>>>>>> 66dc230f
 	}
 	queryId := HashQueryData(queryData)
 	report := types.CommitReport{
