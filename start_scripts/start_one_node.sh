#!/bin/bash

# clear the terminal
clear

# Stop execution if any command fails
set -e

KEYRING_BACKEND="test"
PASSWORD="password"

export LAYERD_NODE_HOME="$HOME/.layer/alice"

# Remove old test chain data (if present)
echo "Removing old test chain data..."
rm -rf ~/.layer

# Build layerd
echo "Building layerd..."
go build ./cmd/layerd

# Initialize the chain
echo "Initializing the chain..."
./layerd init layer --chain-id layer

# Initialize chain node with the folder for alice
echo "Initializing chain node for alice..."
./layerd init alicemoniker --chain-id layer --home ~/.layer/alice

# Add a validator account for alice
echo "Adding validator account for alice..."
./layerd keys add alice --keyring-backend $KEYRING_BACKEND --home ~/.layer/alice
echo "charlie user..."
./layerd keys add charlie --keyring-backend $KEYRING_BACKEND --home ~/.layer/alice

<<<<<<< HEAD
# echo "creating account for faucet..."
# ./layerd keys add faucet --recover=true

=======
>>>>>>> c2aa003e

# Update vote_extensions_enable_height in genesis.json for alice
echo "Updating vote_extensions_enable_height in genesis.json for alice..."
jq '.consensus.params.abci.vote_extensions_enable_height = "1"' ~/.layer/alice/config/genesis.json > temp.json && mv temp.json ~/.layer/alice/config/genesis.json

# Create a tx to give alice loyas to stake
echo "Adding genesis account for alice..."
./layerd genesis add-genesis-account $(./layerd keys show alice -a --keyring-backend $KEYRING_BACKEND --home ~/.layer/alice) 10000000000000loya --keyring-backend $KEYRING_BACKEND --home ~/.layer/alice
echo "charlie..."
./layerd genesis add-genesis-account $(./layerd keys show charlie -a --keyring-backend $KEYRING_BACKEND --home ~/.layer/alice) 10000000000000loya --keyring-backend $KEYRING_BACKEND --home ~/.layer/alice

<<<<<<< HEAD
# echo "Faucet..."
# ./layerd genesis add-genesis-account tellor19d90wqftqx34khmln36zjdswm9p2aqawq2t3vp 10000000000000loya --home ~/.layer/alice

=======
>>>>>>> c2aa003e
# Create a tx to stake some loyas for alice
echo "Creating gentx for alice..."
./layerd genesis gentx alice 1000000loya --chain-id layer --keyring-backend $KEYRING_BACKEND --home ~/.layer/alice --keyring-dir ~/.layer/alice

# Add the transactions to the genesis block
echo "Collecting gentxs..."
./layerd genesis collect-gentxs --home ~/.layer/alice

# Modify timeout_commit in config.toml for alice
echo "Modifying timeout_commit in config.toml for alice..."
sed -i '' 's/timeout_commit = "5s"/timeout_commit = "1s"/' ~/.layer/alice/config/config.toml

# Modify keyring-backend in client.toml for alice
echo "Modifying keyring-backend in client.toml for alice..."
sed -i '' 's/keyring-backend = "os"/keyring-backend = "test"/' ~/.layer/alice/config/client.toml
# update for main dir as well. why is this needed?
sed -i '' 's/keyring-backend = "os"/keyring-backend = "test"/' ~/.layer/config/client.toml


# Modify keyring-backend in client.toml for alice
echo "Modifying keyring-backend in client.toml for alice..."
sed -i '' 's/keyring-backend = "os"/keyring-backend = "test"/' ~/.layer/alice/config/client.toml
# update for main dir as well. why is this needed?
sed -i '' 's/keyring-backend = "os"/keyring-backend = "test"/' ~/.layer/config/client.toml


echo "Starting chain for alice..."
./layerd start --home $LAYERD_NODE_HOME --api.enable --api.swagger<|MERGE_RESOLUTION|>--- conflicted
+++ resolved
@@ -33,12 +33,8 @@
 echo "charlie user..."
 ./layerd keys add charlie --keyring-backend $KEYRING_BACKEND --home ~/.layer/alice
 
-<<<<<<< HEAD
 # echo "creating account for faucet..."
 # ./layerd keys add faucet --recover=true
-
-=======
->>>>>>> c2aa003e
 
 # Update vote_extensions_enable_height in genesis.json for alice
 echo "Updating vote_extensions_enable_height in genesis.json for alice..."
@@ -50,12 +46,10 @@
 echo "charlie..."
 ./layerd genesis add-genesis-account $(./layerd keys show charlie -a --keyring-backend $KEYRING_BACKEND --home ~/.layer/alice) 10000000000000loya --keyring-backend $KEYRING_BACKEND --home ~/.layer/alice
 
-<<<<<<< HEAD
+
 # echo "Faucet..."
 # ./layerd genesis add-genesis-account tellor19d90wqftqx34khmln36zjdswm9p2aqawq2t3vp 10000000000000loya --home ~/.layer/alice
 
-=======
->>>>>>> c2aa003e
 # Create a tx to stake some loyas for alice
 echo "Creating gentx for alice..."
 ./layerd genesis gentx alice 1000000loya --chain-id layer --keyring-backend $KEYRING_BACKEND --home ~/.layer/alice --keyring-dir ~/.layer/alice
