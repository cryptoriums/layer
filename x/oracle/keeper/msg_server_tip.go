package keeper

import (
	"context"
	"errors"
	"fmt"

	"cosmossdk.io/collections"
	sdk "github.com/cosmos/cosmos-sdk/types"
	sdkerrors "github.com/cosmos/cosmos-sdk/types/errors"
	layer "github.com/tellor-io/layer/types"
	"github.com/tellor-io/layer/utils"
	"github.com/tellor-io/layer/x/oracle/types"
)

func (k msgServer) Tip(goCtx context.Context, msg *types.MsgTip) (*types.MsgTipResponse, error) {
	ctx := sdk.UnwrapSDKContext(goCtx)

	if msg.Amount.Denom != layer.BondDenom || msg.Amount.Amount.IsZero() || msg.Amount.Amount.IsNegative() {
		return nil, sdkerrors.ErrInvalidRequest
	}
	tipper := sdk.MustAccAddressFromBech32(msg.Tipper)

	tip, err := k.keeper.transfer(ctx, tipper, msg.Amount)
	if err != nil {
		return nil, err
	}

	// get query id bytes hash from query data
	queryId := utils.QueryIDFromData(msg.QueryData)

	// get query info for the query id
	query, err := k.keeper.Query.Get(ctx, queryId)
	if err != nil {
		if !errors.Is(err, collections.ErrNotFound) {
			return nil, err
		}
		// initialize query tip first time
		query, err := k.keeper.initializeQuery(ctx, msg.QueryData)
		if err != nil {
			return nil, err
		}

		query.Amount = tip.Amount
		query.Expiration = ctx.BlockTime().Add(query.RegistrySpecTimeframe)
		err = k.keeper.Query.Set(ctx, queryId, query)
		if err != nil {
			return nil, err
		}
		return &types.MsgTipResponse{}, nil
	}
	prevAmt := query.Amount
	query.Amount = query.Amount.Add(tip.Amount)

	// expired submission window
	if query.Expiration.Before(ctx.BlockTime()) {
		// query expired, create new expiration time and new id
		query.Expiration = ctx.BlockTime().Add(query.RegistrySpecTimeframe)
		// in aggregate you set revealed reports to false after pay out
		// so if query either has reports or is paid out then new id should be generated
		if query.HasRevealedReports || prevAmt.IsZero() {
			id, err := k.keeper.QuerySequencer.Next(ctx)
			if err != nil {
				return nil, err
			}
			query.Id = id
			query.Amount = tip.Amount
			query.HasRevealedReports = false
		}
	}
	err = k.keeper.Query.Set(ctx, queryId, query)
	if err != nil {
		return nil, err
	}

<<<<<<< HEAD
	prevTip, err := k.keeper.Tips.Get(ctx, collections.Join(queryId, tipper.Bytes()))
=======
	// update totals
	if err := k.Keeper.AddToTipperTotal(ctx, tipper, tip.Amount); err != nil {
		return nil, err
	}
	if err := k.Keeper.AddtoTotalTips(ctx, tip.Amount); err != nil {
		return nil, err
	}

	prevTip, err := k.Keeper.Tips.Get(ctx, collections.Join(queryId, tipper.Bytes()))
>>>>>>> a12be919
	if err != nil && !errors.Is(err, collections.ErrNotFound) {
		return nil, fmt.Errorf("failed to get previous tip: %w", err)
	}

	if !prevTip.IsNil() {
		tip = tip.AddAmount(prevTip)
	}
	err = k.keeper.Tips.Set(ctx, collections.Join(queryId, tipper.Bytes()), tip.Amount)
	if err != nil {
		return nil, err
	}
<<<<<<< HEAD
	err = k.keeper.AddtoTotalTips(ctx, tip.Amount)
	if err != nil {
		return nil, err
	}
=======
>>>>>>> a12be919

	return &types.MsgTipResponse{}, nil
}<|MERGE_RESOLUTION|>--- conflicted
+++ resolved
@@ -73,19 +73,15 @@
 		return nil, err
 	}
 
-<<<<<<< HEAD
-	prevTip, err := k.keeper.Tips.Get(ctx, collections.Join(queryId, tipper.Bytes()))
-=======
 	// update totals
-	if err := k.Keeper.AddToTipperTotal(ctx, tipper, tip.Amount); err != nil {
+	if err := k.keeper.AddToTipperTotal(ctx, tipper, tip.Amount); err != nil {
 		return nil, err
 	}
-	if err := k.Keeper.AddtoTotalTips(ctx, tip.Amount); err != nil {
+	if err := k.keeper.AddtoTotalTips(ctx, tip.Amount); err != nil {
 		return nil, err
 	}
 
-	prevTip, err := k.Keeper.Tips.Get(ctx, collections.Join(queryId, tipper.Bytes()))
->>>>>>> a12be919
+	prevTip, err := k.keeper.Tips.Get(ctx, collections.Join(queryId, tipper.Bytes()))
 	if err != nil && !errors.Is(err, collections.ErrNotFound) {
 		return nil, fmt.Errorf("failed to get previous tip: %w", err)
 	}
@@ -97,13 +93,6 @@
 	if err != nil {
 		return nil, err
 	}
-<<<<<<< HEAD
-	err = k.keeper.AddtoTotalTips(ctx, tip.Amount)
-	if err != nil {
-		return nil, err
-	}
-=======
->>>>>>> a12be919
 
 	return &types.MsgTipResponse{}, nil
 }