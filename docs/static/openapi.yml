--- conflicted
+++ resolved
@@ -4,941 +4,10 @@
   name: ''
   description: ''
 paths:
-<<<<<<< HEAD
-  /layer/bridge/get_current_aggregate_report/{queryId}:
-    get:
-      operationId: LayerBridgeGetCurrentAggregateReport
-=======
   /tellor-io/layer/dispute/params:
     get:
       summary: Parameters queries the parameters of the module.
       operationId: LayerDisputeParams
-      responses:
-        '200':
-          description: A successful response.
-          schema:
-            type: object
-            properties:
-              params:
-                description: params holds all the parameters of this module.
-                type: object
-            description: >-
-              QueryParamsResponse is response type for the Query/Params RPC
-              method.
-        default:
-          description: An unexpected error response.
-          schema:
-            type: object
-            properties:
-              code:
-                type: integer
-                format: int32
-              message:
-                type: string
-              details:
-                type: array
-                items:
-                  type: object
-                  properties:
-                    '@type':
-                      type: string
-                  additionalProperties: {}
-      tags:
-        - Query
-  /layer/oracle/get_reportsby_qid/{queryId}:
-    get:
-      summary: Queries a list of GetReportsbyQid items.
-      operationId: LayerOracleGetReportsbyQid
->>>>>>> 1cfa51be
-      responses:
-        '200':
-          description: A successful response.
-          schema:
-            type: object
-            properties:
-<<<<<<< HEAD
-              aggregate:
-                type: object
-                properties:
-                  queryId:
-                    type: string
-                  aggregateValue:
-                    type: string
-                  aggregateReporter:
-                    type: string
-                  reporterPower:
-                    type: string
-                    format: int64
-                  standardDeviation:
-                    type: number
-                    format: double
-                  reporters:
-=======
-              reports:
-                type: object
-                properties:
-                  microReports:
->>>>>>> 1cfa51be
-                    type: array
-                    items:
-                      type: object
-                      properties:
-                        reporter:
-                          type: string
-<<<<<<< HEAD
-                        power:
-                          type: string
-                          format: int64
-                  flagged:
-                    type: boolean
-                  nonce:
-                    type: string
-                    format: int64
-                  aggregateReportIndex:
-                    type: string
-                    format: int64
-                  height:
-                    type: string
-                    format: int64
-              timestamp:
-                type: string
-                format: uint64
-=======
-                          title: reporter is the address of the reporter
-                        power:
-                          type: string
-                          format: int64
-                          title: >-
-                            the power of the reporter based on total tokens
-                            normalized
-                        query_type:
-                          type: string
-                          title: string identifier of the data spec
-                        query_id:
-                          type: string
-                          title: hash of the query data
-                        aggregate_method:
-                          type: string
-                          title: >-
-                            aggregate method to use for aggregating all the
-                            reports for the query id
-                        value:
-                          type: string
-                          title: hex string of the response value
-                        timestamp:
-                          type: string
-                          format: date-time
-                          title: timestamp of when the report was created
-                        cyclelist:
-                          type: boolean
-                          title: >-
-                            indicates if the report's query id is in the
-                            cyclelist
-                        block_number:
-                          type: string
-                          format: int64
-                          title: block number of when the report was created
-                      title: MicroReport represents data for a single report
->>>>>>> 1cfa51be
-        default:
-          description: An unexpected error response.
-          schema:
-            type: object
-            properties:
-              code:
-                type: integer
-                format: int32
-              message:
-                type: string
-              details:
-                type: array
-                items:
-                  type: object
-                  properties:
-                    '@type':
-                      type: string
-                  additionalProperties: {}
-      parameters:
-        - name: queryId
-          in: path
-          required: true
-          type: string
-      tags:
-        - Query
-<<<<<<< HEAD
-  /layer/bridge/get_data_before/{queryId}/{timestamp}:
-    get:
-      operationId: LayerBridgeGetDataBefore
-=======
-  /layer/oracle/get_reportsby_reporter/{reporter}:
-    get:
-      operationId: LayerOracleGetReportsbyReporter
->>>>>>> 1cfa51be
-      responses:
-        '200':
-          description: A successful response.
-          schema:
-            type: object
-            properties:
-<<<<<<< HEAD
-              aggregate:
-                type: object
-                properties:
-                  queryId:
-                    type: string
-                  aggregateValue:
-                    type: string
-                  aggregateReporter:
-                    type: string
-                  reporterPower:
-                    type: string
-                    format: int64
-                  standardDeviation:
-                    type: number
-                    format: double
-                  reporters:
-                    type: array
-                    items:
-                      type: object
-                      properties:
-                        reporter:
-                          type: string
-                        power:
-                          type: string
-                          format: int64
-                  flagged:
-                    type: boolean
-                  nonce:
-                    type: string
-                    format: int64
-                  aggregateReportIndex:
-                    type: string
-                    format: int64
-                  height:
-                    type: string
-                    format: int64
-              timestamp:
-                type: string
-                format: uint64
-=======
-              microReports:
-                type: array
-                items:
-                  type: object
-                  properties:
-                    reporter:
-                      type: string
-                      title: reporter is the address of the reporter
-                    power:
-                      type: string
-                      format: int64
-                      title: >-
-                        the power of the reporter based on total tokens
-                        normalized
-                    query_type:
-                      type: string
-                      title: string identifier of the data spec
-                    query_id:
-                      type: string
-                      title: hash of the query data
-                    aggregate_method:
-                      type: string
-                      title: >-
-                        aggregate method to use for aggregating all the reports
-                        for the query id
-                    value:
-                      type: string
-                      title: hex string of the response value
-                    timestamp:
-                      type: string
-                      format: date-time
-                      title: timestamp of when the report was created
-                    cyclelist:
-                      type: boolean
-                      title: indicates if the report's query id is in the cyclelist
-                    block_number:
-                      type: string
-                      format: int64
-                      title: block number of when the report was created
-                  title: MicroReport represents data for a single report
->>>>>>> 1cfa51be
-        default:
-          description: An unexpected error response.
-          schema:
-            type: object
-            properties:
-              code:
-                type: integer
-                format: int32
-              message:
-                type: string
-              details:
-                type: array
-                items:
-                  type: object
-                  properties:
-                    '@type':
-                      type: string
-                  additionalProperties: {}
-      parameters:
-<<<<<<< HEAD
-        - name: queryId
-          in: path
-          required: true
-          type: string
-        - name: timestamp
-=======
-        - name: reporter
->>>>>>> 1cfa51be
-          in: path
-          required: true
-          type: string
-          format: int64
-      tags:
-        - Query
-<<<<<<< HEAD
-  /layer/bridge/get_evm_address_by_validator_address/{validatorAddress}:
-    get:
-      operationId: LayerBridgeGetEvmAddressByValidatorAddress
-=======
-  /layer/oracle/get_reportsby_reporter_qid/{reporter}/{queryId}:
-    get:
-      operationId: LayerOracleGetReportsbyReporterQid
->>>>>>> 1cfa51be
-      responses:
-        '200':
-          description: A successful response.
-          schema:
-            type: object
-            properties:
-<<<<<<< HEAD
-              evmAddress:
-                type: string
-=======
-              reports:
-                type: object
-                properties:
-                  microReports:
-                    type: array
-                    items:
-                      type: object
-                      properties:
-                        reporter:
-                          type: string
-                          title: reporter is the address of the reporter
-                        power:
-                          type: string
-                          format: int64
-                          title: >-
-                            the power of the reporter based on total tokens
-                            normalized
-                        query_type:
-                          type: string
-                          title: string identifier of the data spec
-                        query_id:
-                          type: string
-                          title: hash of the query data
-                        aggregate_method:
-                          type: string
-                          title: >-
-                            aggregate method to use for aggregating all the
-                            reports for the query id
-                        value:
-                          type: string
-                          title: hex string of the response value
-                        timestamp:
-                          type: string
-                          format: date-time
-                          title: timestamp of when the report was created
-                        cyclelist:
-                          type: boolean
-                          title: >-
-                            indicates if the report's query id is in the
-                            cyclelist
-                        block_number:
-                          type: string
-                          format: int64
-                          title: block number of when the report was created
-                      title: MicroReport represents data for a single report
->>>>>>> 1cfa51be
-        default:
-          description: An unexpected error response.
-          schema:
-            type: object
-            properties:
-              code:
-                type: integer
-                format: int32
-              message:
-                type: string
-              details:
-                type: array
-                items:
-                  type: object
-                  properties:
-                    '@type':
-                      type: string
-                  additionalProperties: {}
-      parameters:
-<<<<<<< HEAD
-        - name: validatorAddress
-=======
-        - name: reporter
-          in: path
-          required: true
-          type: string
-        - name: queryId
->>>>>>> 1cfa51be
-          in: path
-          required: true
-          type: string
-      tags:
-        - Query
-<<<<<<< HEAD
-  /layer/bridge/get_evm_validators:
-    get:
-      summary: Queries a list of GetEvmValidators items.
-      operationId: LayerBridgeGetEvmValidators
-=======
-  /layer/oracle/params:
-    get:
-      summary: Parameters queries the parameters of the module.
-      operationId: LayerOracleParams
->>>>>>> 1cfa51be
-      responses:
-        '200':
-          description: A successful response.
-          schema:
-            type: object
-            properties:
-<<<<<<< HEAD
-              bridgeValidatorSet:
-                type: array
-                items:
-                  type: object
-                  properties:
-                    ethereumAddress:
-                      type: string
-                    power:
-                      type: string
-                      format: uint64
-        default:
-          description: An unexpected error response.
-          schema:
-            type: object
-            properties:
-              code:
-                type: integer
-                format: int32
-              message:
-                type: string
-              details:
-                type: array
-                items:
-                  type: object
-                  properties:
-                    '@type':
-                      type: string
-                  additionalProperties: {}
-      tags:
-        - Query
-  /layer/bridge/get_oracle_attestations/{queryId}/{timestamp}:
-    get:
-      operationId: LayerBridgeGetOracleAttestations
-      responses:
-        '200':
-          description: A successful response.
-          schema:
-            type: object
-            properties:
-              attestations:
-                type: array
-                items:
-                  type: string
-=======
-              params:
-                description: params holds all the parameters of this module.
-                type: object
-                properties:
-                  minStakeAmount:
-                    type: string
-            description: >-
-              QueryParamsResponse is response type for the Query/Params RPC
-              method.
->>>>>>> 1cfa51be
-        default:
-          description: An unexpected error response.
-          schema:
-            type: object
-            properties:
-              code:
-                type: integer
-                format: int32
-              message:
-                type: string
-              details:
-                type: array
-                items:
-                  type: object
-                  properties:
-                    '@type':
-                      type: string
-                  additionalProperties: {}
-<<<<<<< HEAD
-      parameters:
-        - name: queryId
-          in: path
-          required: true
-          type: string
-        - name: timestamp
-          in: path
-          required: true
-          type: string
-          format: int64
-      tags:
-        - Query
-  /layer/bridge/get_validator_checkpoint:
-    get:
-      operationId: LayerBridgeGetValidatorCheckpoint
-=======
-      tags:
-        - Query
-  /tellor-io/layer/oracle/GetDataBefore/{queryId}/{timestamp}:
-    get:
-      summary: Queries a list of GetAggregatedReport items.
-      operationId: LayerOracleGetDataBefore
->>>>>>> 1cfa51be
-      responses:
-        '200':
-          description: A successful response.
-          schema:
-            type: object
-            properties:
-<<<<<<< HEAD
-              validatorCheckpoint:
-                type: string
-=======
-              report:
-                type: object
-                properties:
-                  queryId:
-                    type: string
-                  aggregateValue:
-                    type: string
-                  aggregateReporter:
-                    type: string
-                  reporterPower:
-                    type: string
-                    format: int64
-                  standardDeviation:
-                    type: number
-                    format: double
-                  reporters:
-                    type: array
-                    items:
-                      type: object
-                      properties:
-                        reporter:
-                          type: string
-                        power:
-                          type: string
-                          format: int64
-                  flagged:
-                    type: boolean
-                  nonce:
-                    type: string
-                    format: uint64
-                  aggregateReportIndex:
-                    type: string
-                    format: int64
-                  height:
-                    type: string
-                    format: int64
->>>>>>> 1cfa51be
-        default:
-          description: An unexpected error response.
-          schema:
-            type: object
-            properties:
-              code:
-                type: integer
-                format: int32
-              message:
-                type: string
-              details:
-                type: array
-                items:
-                  type: object
-                  properties:
-                    '@type':
-                      type: string
-                  additionalProperties: {}
-<<<<<<< HEAD
-      tags:
-        - Query
-  /layer/bridge/get_validator_checkpoint_params/{timestamp}:
-    get:
-      operationId: LayerBridgeGetValidatorCheckpointParams
-=======
-      parameters:
-        - name: queryId
-          in: path
-          required: true
-          type: string
-        - name: timestamp
-          in: path
-          required: true
-          type: string
-          format: int64
-      tags:
-        - Query
-  /tellor-io/layer/oracle/current_cyclelist_query:
-    get:
-      summary: Queries a list of CurrentCyclelistQuery items.
-      operationId: LayerOracleCurrentCyclelistQuery
->>>>>>> 1cfa51be
-      responses:
-        '200':
-          description: A successful response.
-          schema:
-            type: object
-            properties:
-<<<<<<< HEAD
-              checkpoint:
-                type: string
-              valsetHash:
-                type: string
-              timestamp:
-                type: string
-                format: int64
-              powerThreshold:
-                type: string
-                format: int64
-=======
-              querydata:
-                type: string
->>>>>>> 1cfa51be
-        default:
-          description: An unexpected error response.
-          schema:
-            type: object
-            properties:
-              code:
-                type: integer
-                format: int32
-              message:
-                type: string
-              details:
-                type: array
-                items:
-                  type: object
-                  properties:
-                    '@type':
-                      type: string
-                  additionalProperties: {}
-<<<<<<< HEAD
-      parameters:
-        - name: timestamp
-          in: path
-          required: true
-          type: string
-          format: int64
-      tags:
-        - Query
-  /layer/bridge/get_validator_timestamp_by_index/{index}:
-    get:
-      operationId: LayerBridgeGetValidatorTimestampByIndex
-=======
-      tags:
-        - Query
-  /tellor-io/layer/oracle/get_aggregated_report/{queryId}:
-    get:
-      summary: Queries a list of GetAggregatedReport items.
-      operationId: LayerOracleGetAggregatedReport
->>>>>>> 1cfa51be
-      responses:
-        '200':
-          description: A successful response.
-          schema:
-            type: object
-            properties:
-<<<<<<< HEAD
-              timestamp:
-                type: string
-                format: int64
-=======
-              report:
-                type: object
-                properties:
-                  queryId:
-                    type: string
-                  aggregateValue:
-                    type: string
-                  aggregateReporter:
-                    type: string
-                  reporterPower:
-                    type: string
-                    format: int64
-                  standardDeviation:
-                    type: number
-                    format: double
-                  reporters:
-                    type: array
-                    items:
-                      type: object
-                      properties:
-                        reporter:
-                          type: string
-                        power:
-                          type: string
-                          format: int64
-                  flagged:
-                    type: boolean
-                  nonce:
-                    type: string
-                    format: uint64
-                  aggregateReportIndex:
-                    type: string
-                    format: int64
-                  height:
-                    type: string
-                    format: int64
-        default:
-          description: An unexpected error response.
-          schema:
-            type: object
-            properties:
-              code:
-                type: integer
-                format: int32
-              message:
-                type: string
-              details:
-                type: array
-                items:
-                  type: object
-                  properties:
-                    '@type':
-                      type: string
-                  additionalProperties: {}
-      parameters:
-        - name: queryId
-          in: path
-          required: true
-          type: string
-      tags:
-        - Query
-  /tellor-io/layer/oracle/get_current_tip/{queryData}:
-    get:
-      summary: Queries a list of GetCurrentTip items.
-      operationId: LayerOracleGetCurrentTip
-      responses:
-        '200':
-          description: A successful response.
-          schema:
-            type: object
-            properties:
-              tips:
-                type: object
-                properties:
-                  query_data:
-                    type: string
-                    title: queryData is the query data that was tipped
-                  amount:
-                    type: string
-                    title: the amount that was tipped
-                  total_tips:
-                    type: string
-                    title: >-
-                      totalTips is the total amount of tips for this query data
-                      so far
-                title: >-
-                  Tips is a struct that contains the query data and the amount
-                  it was tipped
->>>>>>> 1cfa51be
-        default:
-          description: An unexpected error response.
-          schema:
-            type: object
-            properties:
-              code:
-                type: integer
-                format: int32
-              message:
-                type: string
-              details:
-                type: array
-                items:
-                  type: object
-                  properties:
-                    '@type':
-                      type: string
-                  additionalProperties: {}
-      parameters:
-<<<<<<< HEAD
-        - name: index
-          in: path
-          required: true
-          type: string
-          format: int64
-      tags:
-        - Query
-  /layer/bridge/get_valset_by_timestamp/{timestamp}:
-    get:
-      operationId: LayerBridgeGetValsetByTimestamp
-=======
-        - name: queryData
-          in: path
-          required: true
-          type: string
-      tags:
-        - Query
-  /tellor-io/layer/oracle/get_time_based_rewards:
-    get:
-      summary: Queries a list of GetTimeBasedRewards items.
-      operationId: LayerOracleGetTimeBasedRewards
-      responses:
-        '200':
-          description: A successful response.
-          schema:
-            type: object
-            properties:
-              reward:
-                type: object
-                properties:
-                  denom:
-                    type: string
-                  amount:
-                    type: string
-                description: >-
-                  Coin defines a token with a denomination and an amount.
-
-
-                  NOTE: The amount field is an Int which implements the custom
-                  method
-
-                  signatures required by gogoproto.
-        default:
-          description: An unexpected error response.
-          schema:
-            type: object
-            properties:
-              code:
-                type: integer
-                format: int32
-              message:
-                type: string
-              details:
-                type: array
-                items:
-                  type: object
-                  properties:
-                    '@type':
-                      type: string
-                  additionalProperties: {}
-      tags:
-        - Query
-  /tellor-io/layer/oracle/get_user_tip_total/{tipper}/{queryData}:
-    get:
-      summary: Queries a list of GetUserTipTotal items.
-      operationId: LayerOracleGetUserTipTotal
->>>>>>> 1cfa51be
-      responses:
-        '200':
-          description: A successful response.
-          schema:
-            type: object
-            properties:
-<<<<<<< HEAD
-              bridgeValidatorSet:
-                type: array
-                items:
-                  type: object
-                  properties:
-                    ethereumAddress:
-                      type: string
-                    power:
-                      type: string
-                      format: uint64
-=======
-              totalTips:
-                type: object
-                properties:
-                  address:
-                    type: string
-                  total:
-                    type: string
->>>>>>> 1cfa51be
-        default:
-          description: An unexpected error response.
-          schema:
-            type: object
-            properties:
-              code:
-                type: integer
-                format: int32
-              message:
-                type: string
-              details:
-                type: array
-                items:
-                  type: object
-                  properties:
-                    '@type':
-                      type: string
-                  additionalProperties: {}
-<<<<<<< HEAD
-      parameters:
-        - name: timestamp
-          in: path
-          required: true
-          type: string
-          format: int64
-      tags:
-        - Query
-  /layer/bridge/get_valset_sigs/{timestamp}:
-    get:
-      operationId: LayerBridgeGetValsetSigs
-      responses:
-        '200':
-          description: A successful response.
-          schema:
-            type: object
-            properties:
-              signatures:
-                type: array
-                items:
-                  type: string
-        default:
-          description: An unexpected error response.
-          schema:
-            type: object
-            properties:
-              code:
-                type: integer
-                format: int32
-              message:
-                type: string
-              details:
-                type: array
-                items:
-                  type: object
-                  properties:
-                    '@type':
-                      type: string
-                  additionalProperties: {}
-      parameters:
-        - name: timestamp
-          in: path
-          required: true
-          type: string
-          format: int64
-      tags:
-        - Query
-  /layer/bridge/params:
-    get:
-      summary: Parameters queries the parameters of the module.
-      operationId: LayerBridgeParams
       responses:
         '200':
           description: A successful response.
@@ -991,23 +60,41 @@
                       properties:
                         reporter:
                           type: string
+                          title: reporter is the address of the reporter
                         power:
                           type: string
                           format: int64
-                        queryType:
+                          title: >-
+                            the power of the reporter based on total tokens
+                            normalized
+                        query_type:
                           type: string
-                        queryId:
+                          title: string identifier of the data spec
+                        query_id:
                           type: string
-                        aggregateMethod:
+                          title: hash of the query data
+                        aggregate_method:
                           type: string
+                          title: >-
+                            aggregate method to use for aggregating all the
+                            reports for the query id
                         value:
                           type: string
-                        blockNumber:
-                          type: string
-                          format: int64
+                          title: hex string of the response value
                         timestamp:
                           type: string
                           format: date-time
+                          title: timestamp of when the report was created
+                        cyclelist:
+                          type: boolean
+                          title: >-
+                            indicates if the report's query id is in the
+                            cyclelist
+                        block_number:
+                          type: string
+                          format: int64
+                          title: block number of when the report was created
+                      title: MicroReport represents data for a single report
         default:
           description: An unexpected error response.
           schema:
@@ -1049,23 +136,39 @@
                   properties:
                     reporter:
                       type: string
+                      title: reporter is the address of the reporter
                     power:
                       type: string
                       format: int64
-                    queryType:
+                      title: >-
+                        the power of the reporter based on total tokens
+                        normalized
+                    query_type:
                       type: string
-                    queryId:
+                      title: string identifier of the data spec
+                    query_id:
                       type: string
-                    aggregateMethod:
+                      title: hash of the query data
+                    aggregate_method:
                       type: string
+                      title: >-
+                        aggregate method to use for aggregating all the reports
+                        for the query id
                     value:
                       type: string
-                    blockNumber:
-                      type: string
-                      format: int64
+                      title: hex string of the response value
                     timestamp:
                       type: string
                       format: date-time
+                      title: timestamp of when the report was created
+                    cyclelist:
+                      type: boolean
+                      title: indicates if the report's query id is in the cyclelist
+                    block_number:
+                      type: string
+                      format: int64
+                      title: block number of when the report was created
+                  title: MicroReport represents data for a single report
         default:
           description: An unexpected error response.
           schema:
@@ -1110,23 +213,41 @@
                       properties:
                         reporter:
                           type: string
+                          title: reporter is the address of the reporter
                         power:
                           type: string
                           format: int64
-                        queryType:
+                          title: >-
+                            the power of the reporter based on total tokens
+                            normalized
+                        query_type:
                           type: string
-                        queryId:
+                          title: string identifier of the data spec
+                        query_id:
                           type: string
-                        aggregateMethod:
+                          title: hash of the query data
+                        aggregate_method:
                           type: string
+                          title: >-
+                            aggregate method to use for aggregating all the
+                            reports for the query id
                         value:
                           type: string
-                        blockNumber:
-                          type: string
-                          format: int64
+                          title: hex string of the response value
                         timestamp:
                           type: string
                           format: date-time
+                          title: timestamp of when the report was created
+                        cyclelist:
+                          type: boolean
+                          title: >-
+                            indicates if the report's query id is in the
+                            cyclelist
+                        block_number:
+                          type: string
+                          format: int64
+                          title: block number of when the report was created
+                      title: MicroReport represents data for a single report
         default:
           description: An unexpected error response.
           schema:
@@ -1170,10 +291,8 @@
                 description: params holds all the parameters of this module.
                 type: object
                 properties:
-                  cycle_list:
-                    type: array
-                    items:
-                      type: string
+                  minStakeAmount:
+                    type: string
             description: >-
               QueryParamsResponse is response type for the Query/Params RPC
               method.
@@ -1236,7 +355,7 @@
                     type: boolean
                   nonce:
                     type: string
-                    format: int64
+                    format: uint64
                   aggregateReportIndex:
                     type: string
                     format: int64
@@ -1344,7 +463,7 @@
                     type: boolean
                   nonce:
                     type: string
-                    format: int64
+                    format: uint64
                   aggregateReportIndex:
                     type: string
                     format: int64
@@ -1393,39 +512,13 @@
                     type: string
                     title: queryData is the query data that was tipped
                   amount:
-                    title: amount is the amount that was tipped
-                    type: object
-                    properties:
-                      denom:
-                        type: string
-                      amount:
-                        type: string
-                    description: >-
-                      Coin defines a token with a denomination and an amount.
-
-
-                      NOTE: The amount field is an Int which implements the
-                      custom method
-
-                      signatures required by gogoproto.
+                    type: string
+                    title: the amount that was tipped
                   total_tips:
+                    type: string
                     title: >-
                       totalTips is the total amount of tips for this query data
                       so far
-                    type: object
-                    properties:
-                      denom:
-                        type: string
-                      amount:
-                        type: string
-                    description: >-
-                      Coin defines a token with a denomination and an amount.
-
-
-                      NOTE: The amount field is an Int which implements the
-                      custom method
-
-                      signatures required by gogoproto.
                 title: >-
                   Tips is a struct that contains the query data and the amount
                   it was tipped
@@ -1515,20 +608,7 @@
                   address:
                     type: string
                   total:
-                    type: object
-                    properties:
-                      denom:
-                        type: string
-                      amount:
-                        type: string
-                    description: >-
-                      Coin defines a token with a denomination and an amount.
-
-
-                      NOTE: The amount field is an Int which implements the
-                      custom method
-
-                      signatures required by gogoproto.
+                    type: string
         default:
           description: An unexpected error response.
           schema:
@@ -1547,14 +627,2110 @@
                     '@type':
                       type: string
                   additionalProperties: {}
-=======
->>>>>>> 1cfa51be
       parameters:
         - name: tipper
           in: path
           required: true
           type: string
         - name: queryData
+          in: path
+          required: true
+          type: string
+      tags:
+        - Query
+  /layer/registry/decode_querydata/{querydata}:
+    get:
+      summary: Queries a list of DecodeQuerydata items.
+      operationId: LayerRegistryDecodeQuerydata
+      responses:
+        '200':
+          description: A successful response.
+          schema:
+            type: object
+            properties:
+              spec:
+                type: string
+                description: >-
+                  spec is the decoded json represention of the query data hex
+                  string.
+            description: >-
+              QueryDecodeQuerydataResponse is response type for the
+              Query/DecodeQuerydata RPC method.
+        default:
+          description: An unexpected error response.
+          schema:
+            type: object
+            properties:
+              code:
+                type: integer
+                format: int32
+              message:
+                type: string
+              details:
+                type: array
+                items:
+                  type: object
+                  properties:
+                    '@type':
+                      type: string
+                  additionalProperties: {}
+      parameters:
+        - name: querydata
+          description: querydata is the query data hex string to be decoded.
+          in: path
+          required: true
+          type: string
+      tags:
+        - Query
+  /layer/registry/decode_value/{queryType}/{value}:
+    get:
+      summary: Queries a list of DecodeValue items.
+      operationId: LayerRegistryDecodeValue
+      responses:
+        '200':
+          description: A successful response.
+          schema:
+            type: object
+            properties:
+              decodedValue:
+                type: string
+                description: decodedValue is the decoded value of the hex string.
+            description: >-
+              QueryDecodeValueResponse is response type for the
+              Query/DecodeValue RPC method.
+        default:
+          description: An unexpected error response.
+          schema:
+            type: object
+            properties:
+              code:
+                type: integer
+                format: int32
+              message:
+                type: string
+              details:
+                type: array
+                items:
+                  type: object
+                  properties:
+                    '@type':
+                      type: string
+                  additionalProperties: {}
+      parameters:
+        - name: queryType
+          description: queryType is the key to fetch a the corresponding data spec.
+          in: path
+          required: true
+          type: string
+        - name: value
+          description: value is the value hex string to be decoded.
+          in: path
+          required: true
+          type: string
+      tags:
+        - Query
+  /layer/registry/generate_querydata/{querytype}/{parameters}:
+    get:
+      summary: Queries a list of GenerateQuerydata items.
+      operationId: LayerRegistryGenerateQuerydata
+      responses:
+        '200':
+          description: A successful response.
+          schema:
+            type: object
+            properties:
+              querydata:
+                type: string
+                description: querydata is the generated querydata hex string.
+            description: >-
+              QueryGenerateQuerydataResponse is response type for the
+              Query/GenerateQuerydata RPC method.
+        default:
+          description: An unexpected error response.
+          schema:
+            type: object
+            properties:
+              code:
+                type: integer
+                format: int32
+              message:
+                type: string
+              details:
+                type: array
+                items:
+                  type: object
+                  properties:
+                    '@type':
+                      type: string
+                  additionalProperties: {}
+      parameters:
+        - name: querytype
+          description: querytype for which querydata is to be generated.
+          in: path
+          required: true
+          type: string
+        - name: parameters
+          description: parameters for which querydata is to be generated.
+          in: path
+          required: true
+          type: string
+      tags:
+        - Query
+  /layer/registry/get_data_spec/{query_type}:
+    get:
+      summary: Queries a list of GetDataSpec items.
+      operationId: LayerRegistryGetDataSpec
+      responses:
+        '200':
+          description: A successful response.
+          schema:
+            $ref: '#/definitions/layer.registry.QueryGetDataSpecResponse'
+        default:
+          description: An unexpected error response.
+          schema:
+            type: object
+            properties:
+              code:
+                type: integer
+                format: int32
+              message:
+                type: string
+              details:
+                type: array
+                items:
+                  type: object
+                  properties:
+                    '@type':
+                      type: string
+                  additionalProperties: {}
+      parameters:
+        - name: query_type
+          description: queryType is the key to fetch a the corresponding data spec.
+          in: path
+          required: true
+          type: string
+      tags:
+        - Query
+  /layer/registry/params:
+    get:
+      summary: Parameters queries the parameters of the module.
+      operationId: LayerRegistryParams
+      responses:
+        '200':
+          description: A successful response.
+          schema:
+            type: object
+            properties:
+              params:
+                description: params holds all the parameters of this module.
+                type: object
+            description: >-
+              QueryParamsResponse is response type for the Query/Params RPC
+              method.
+        default:
+          description: An unexpected error response.
+          schema:
+            type: object
+            properties:
+              code:
+                type: integer
+                format: int32
+              message:
+                type: string
+              details:
+                type: array
+                items:
+                  type: object
+                  properties:
+                    '@type':
+                      type: string
+                  additionalProperties: {}
+      tags:
+        - Query
+  /tellor-io/layer/reporter/commission/{reporter_address}:
+    get:
+      summary: ReporterCommission queries accumulated commission for a reporter.
+      operationId: LayerReporterReporterCommission
+      responses:
+        '200':
+          description: A successful response.
+          schema:
+            type: object
+            properties:
+              commission:
+                description: commission defines the commission the reporter received.
+                type: object
+                properties:
+                  commission:
+                    type: array
+                    items:
+                      type: object
+                      properties:
+                        denom:
+                          type: string
+                        amount:
+                          type: string
+                      description: >-
+                        DecCoin defines a token with a denomination and a
+                        decimal amount.
+
+
+                        NOTE: The amount field is an Dec which implements the
+                        custom method
+
+                        signatures required by gogoproto.
+                    title: commission is the accumulated commission for the reporter
+                title: >-
+                  ReporterAccumulatedCommission represents accumulated
+                  commission for a reporter
+            title: |-
+              QueryReporterCommissionResponse is the response type for the
+              Query/ReporterCommission RPC method
+        default:
+          description: An unexpected error response.
+          schema:
+            type: object
+            properties:
+              code:
+                type: integer
+                format: int32
+              message:
+                type: string
+              details:
+                type: array
+                items:
+                  type: object
+                  properties:
+                    '@type':
+                      type: string
+                      description: >-
+                        A URL/resource name that uniquely identifies the type of
+                        the serialized
+
+                        protocol buffer message. This string must contain at
+                        least
+
+                        one "/" character. The last segment of the URL's path
+                        must represent
+
+                        the fully qualified name of the type (as in
+
+                        `path/google.protobuf.Duration`). The name should be in
+                        a canonical form
+
+                        (e.g., leading "." is not accepted).
+
+
+                        In practice, teams usually precompile into the binary
+                        all types that they
+
+                        expect it to use in the context of Any. However, for
+                        URLs which use the
+
+                        scheme `http`, `https`, or no scheme, one can optionally
+                        set up a type
+
+                        server that maps type URLs to message definitions as
+                        follows:
+
+
+                        * If no scheme is provided, `https` is assumed.
+
+                        * An HTTP GET on the URL must yield a
+                        [google.protobuf.Type][]
+                          value in binary format, or produce an error.
+                        * Applications are allowed to cache lookup results based
+                        on the
+                          URL, or have them precompiled into a binary to avoid any
+                          lookup. Therefore, binary compatibility needs to be preserved
+                          on changes to types. (Use versioned type names to manage
+                          breaking changes.)
+
+                        Note: this functionality is not currently available in
+                        the official
+
+                        protobuf release, and it is not used for type URLs
+                        beginning with
+
+                        type.googleapis.com. As of May 2023, there are no widely
+                        used type server
+
+                        implementations and no plans to implement one.
+
+
+                        Schemes other than `http`, `https` (or the empty scheme)
+                        might be
+
+                        used with implementation specific semantics.
+                  additionalProperties: {}
+                  description: >-
+                    `Any` contains an arbitrary serialized protocol buffer
+                    message along with a
+
+                    URL that describes the type of the serialized message.
+
+
+                    Protobuf library provides support to pack/unpack Any values
+                    in the form
+
+                    of utility functions or additional generated methods of the
+                    Any type.
+
+
+                    Example 1: Pack and unpack a message in C++.
+
+                        Foo foo = ...;
+                        Any any;
+                        any.PackFrom(foo);
+                        ...
+                        if (any.UnpackTo(&foo)) {
+                          ...
+                        }
+
+                    Example 2: Pack and unpack a message in Java.
+
+                        Foo foo = ...;
+                        Any any = Any.pack(foo);
+                        ...
+                        if (any.is(Foo.class)) {
+                          foo = any.unpack(Foo.class);
+                        }
+                        // or ...
+                        if (any.isSameTypeAs(Foo.getDefaultInstance())) {
+                          foo = any.unpack(Foo.getDefaultInstance());
+                        }
+
+                     Example 3: Pack and unpack a message in Python.
+
+                        foo = Foo(...)
+                        any = Any()
+                        any.Pack(foo)
+                        ...
+                        if any.Is(Foo.DESCRIPTOR):
+                          any.Unpack(foo)
+                          ...
+
+                     Example 4: Pack and unpack a message in Go
+
+                         foo := &pb.Foo{...}
+                         any, err := anypb.New(foo)
+                         if err != nil {
+                           ...
+                         }
+                         ...
+                         foo := &pb.Foo{}
+                         if err := any.UnmarshalTo(foo); err != nil {
+                           ...
+                         }
+
+                    The pack methods provided by protobuf library will by
+                    default use
+
+                    'type.googleapis.com/full.type.name' as the type URL and the
+                    unpack
+
+                    methods only use the fully qualified type name after the
+                    last '/'
+
+                    in the type URL, for example "foo.bar.com/x/y.z" will yield
+                    type
+
+                    name "y.z".
+
+
+                    JSON
+
+                    ====
+
+                    The JSON representation of an `Any` value uses the regular
+
+                    representation of the deserialized, embedded message, with
+                    an
+
+                    additional field `@type` which contains the type URL.
+                    Example:
+
+                        package google.profile;
+                        message Person {
+                          string first_name = 1;
+                          string last_name = 2;
+                        }
+
+                        {
+                          "@type": "type.googleapis.com/google.profile.Person",
+                          "firstName": <string>,
+                          "lastName": <string>
+                        }
+
+                    If the embedded message type is well-known and has a custom
+                    JSON
+
+                    representation, that representation will be embedded adding
+                    a field
+
+                    `value` which holds the custom JSON in addition to the
+                    `@type`
+
+                    field. Example (for message [google.protobuf.Duration][]):
+
+                        {
+                          "@type": "type.googleapis.com/google.protobuf.Duration",
+                          "value": "1.212s"
+                        }
+      parameters:
+        - name: reporter_address
+          description: reporter_address defines the reporter address to query for.
+          in: path
+          required: true
+          type: string
+      tags:
+        - Query
+  /tellor-io/layer/reporter/delegation-rewards/{delegator_address}/{reporter_address}:
+    get:
+      summary: DelegationRewards queries the total rewards accrued by a delegation.
+      operationId: LayerReporterDelegationRewards
+      responses:
+        '200':
+          description: A successful response.
+          schema:
+            type: object
+            properties:
+              rewards:
+                type: array
+                items:
+                  type: object
+                  properties:
+                    denom:
+                      type: string
+                    amount:
+                      type: string
+                  description: >-
+                    DecCoin defines a token with a denomination and a decimal
+                    amount.
+
+
+                    NOTE: The amount field is an Dec which implements the custom
+                    method
+
+                    signatures required by gogoproto.
+                description: rewards defines the rewards accrued by a delegation.
+            description: |-
+              QueryDelegationRewardsResponse is the response type for the
+              Query/DelegationRewards RPC method.
+        default:
+          description: An unexpected error response.
+          schema:
+            type: object
+            properties:
+              code:
+                type: integer
+                format: int32
+              message:
+                type: string
+              details:
+                type: array
+                items:
+                  type: object
+                  properties:
+                    '@type':
+                      type: string
+                      description: >-
+                        A URL/resource name that uniquely identifies the type of
+                        the serialized
+
+                        protocol buffer message. This string must contain at
+                        least
+
+                        one "/" character. The last segment of the URL's path
+                        must represent
+
+                        the fully qualified name of the type (as in
+
+                        `path/google.protobuf.Duration`). The name should be in
+                        a canonical form
+
+                        (e.g., leading "." is not accepted).
+
+
+                        In practice, teams usually precompile into the binary
+                        all types that they
+
+                        expect it to use in the context of Any. However, for
+                        URLs which use the
+
+                        scheme `http`, `https`, or no scheme, one can optionally
+                        set up a type
+
+                        server that maps type URLs to message definitions as
+                        follows:
+
+
+                        * If no scheme is provided, `https` is assumed.
+
+                        * An HTTP GET on the URL must yield a
+                        [google.protobuf.Type][]
+                          value in binary format, or produce an error.
+                        * Applications are allowed to cache lookup results based
+                        on the
+                          URL, or have them precompiled into a binary to avoid any
+                          lookup. Therefore, binary compatibility needs to be preserved
+                          on changes to types. (Use versioned type names to manage
+                          breaking changes.)
+
+                        Note: this functionality is not currently available in
+                        the official
+
+                        protobuf release, and it is not used for type URLs
+                        beginning with
+
+                        type.googleapis.com. As of May 2023, there are no widely
+                        used type server
+
+                        implementations and no plans to implement one.
+
+
+                        Schemes other than `http`, `https` (or the empty scheme)
+                        might be
+
+                        used with implementation specific semantics.
+                  additionalProperties: {}
+                  description: >-
+                    `Any` contains an arbitrary serialized protocol buffer
+                    message along with a
+
+                    URL that describes the type of the serialized message.
+
+
+                    Protobuf library provides support to pack/unpack Any values
+                    in the form
+
+                    of utility functions or additional generated methods of the
+                    Any type.
+
+
+                    Example 1: Pack and unpack a message in C++.
+
+                        Foo foo = ...;
+                        Any any;
+                        any.PackFrom(foo);
+                        ...
+                        if (any.UnpackTo(&foo)) {
+                          ...
+                        }
+
+                    Example 2: Pack and unpack a message in Java.
+
+                        Foo foo = ...;
+                        Any any = Any.pack(foo);
+                        ...
+                        if (any.is(Foo.class)) {
+                          foo = any.unpack(Foo.class);
+                        }
+                        // or ...
+                        if (any.isSameTypeAs(Foo.getDefaultInstance())) {
+                          foo = any.unpack(Foo.getDefaultInstance());
+                        }
+
+                     Example 3: Pack and unpack a message in Python.
+
+                        foo = Foo(...)
+                        any = Any()
+                        any.Pack(foo)
+                        ...
+                        if any.Is(Foo.DESCRIPTOR):
+                          any.Unpack(foo)
+                          ...
+
+                     Example 4: Pack and unpack a message in Go
+
+                         foo := &pb.Foo{...}
+                         any, err := anypb.New(foo)
+                         if err != nil {
+                           ...
+                         }
+                         ...
+                         foo := &pb.Foo{}
+                         if err := any.UnmarshalTo(foo); err != nil {
+                           ...
+                         }
+
+                    The pack methods provided by protobuf library will by
+                    default use
+
+                    'type.googleapis.com/full.type.name' as the type URL and the
+                    unpack
+
+                    methods only use the fully qualified type name after the
+                    last '/'
+
+                    in the type URL, for example "foo.bar.com/x/y.z" will yield
+                    type
+
+                    name "y.z".
+
+
+                    JSON
+
+                    ====
+
+                    The JSON representation of an `Any` value uses the regular
+
+                    representation of the deserialized, embedded message, with
+                    an
+
+                    additional field `@type` which contains the type URL.
+                    Example:
+
+                        package google.profile;
+                        message Person {
+                          string first_name = 1;
+                          string last_name = 2;
+                        }
+
+                        {
+                          "@type": "type.googleapis.com/google.profile.Person",
+                          "firstName": <string>,
+                          "lastName": <string>
+                        }
+
+                    If the embedded message type is well-known and has a custom
+                    JSON
+
+                    representation, that representation will be embedded adding
+                    a field
+
+                    `value` which holds the custom JSON in addition to the
+                    `@type`
+
+                    field. Example (for message [google.protobuf.Duration][]):
+
+                        {
+                          "@type": "type.googleapis.com/google.protobuf.Duration",
+                          "value": "1.212s"
+                        }
+      parameters:
+        - name: delegator_address
+          description: delegator_address defines the delegator address to query for.
+          in: path
+          required: true
+          type: string
+        - name: reporter_address
+          description: reporter_address defines the reporter address to query for.
+          in: path
+          required: true
+          type: string
+      tags:
+        - Query
+  /tellor-io/layer/reporter/delegator-reporter/{delegator_address}:
+    get:
+      summary: DelegatorReporter queries the reporter of a delegator.
+      operationId: LayerReporterDelegatorReporter
+      responses:
+        '200':
+          description: A successful response.
+          schema:
+            type: object
+            properties:
+              reporter:
+                type: string
+                description: reporter defines the reporter of a delegator.
+            description: |-
+              QueryDelegatorReporterResponse is the response type for the
+              Query/DelegatorReporter RPC method.
+        default:
+          description: An unexpected error response.
+          schema:
+            type: object
+            properties:
+              code:
+                type: integer
+                format: int32
+              message:
+                type: string
+              details:
+                type: array
+                items:
+                  type: object
+                  properties:
+                    '@type':
+                      type: string
+                      description: >-
+                        A URL/resource name that uniquely identifies the type of
+                        the serialized
+
+                        protocol buffer message. This string must contain at
+                        least
+
+                        one "/" character. The last segment of the URL's path
+                        must represent
+
+                        the fully qualified name of the type (as in
+
+                        `path/google.protobuf.Duration`). The name should be in
+                        a canonical form
+
+                        (e.g., leading "." is not accepted).
+
+
+                        In practice, teams usually precompile into the binary
+                        all types that they
+
+                        expect it to use in the context of Any. However, for
+                        URLs which use the
+
+                        scheme `http`, `https`, or no scheme, one can optionally
+                        set up a type
+
+                        server that maps type URLs to message definitions as
+                        follows:
+
+
+                        * If no scheme is provided, `https` is assumed.
+
+                        * An HTTP GET on the URL must yield a
+                        [google.protobuf.Type][]
+                          value in binary format, or produce an error.
+                        * Applications are allowed to cache lookup results based
+                        on the
+                          URL, or have them precompiled into a binary to avoid any
+                          lookup. Therefore, binary compatibility needs to be preserved
+                          on changes to types. (Use versioned type names to manage
+                          breaking changes.)
+
+                        Note: this functionality is not currently available in
+                        the official
+
+                        protobuf release, and it is not used for type URLs
+                        beginning with
+
+                        type.googleapis.com. As of May 2023, there are no widely
+                        used type server
+
+                        implementations and no plans to implement one.
+
+
+                        Schemes other than `http`, `https` (or the empty scheme)
+                        might be
+
+                        used with implementation specific semantics.
+                  additionalProperties: {}
+                  description: >-
+                    `Any` contains an arbitrary serialized protocol buffer
+                    message along with a
+
+                    URL that describes the type of the serialized message.
+
+
+                    Protobuf library provides support to pack/unpack Any values
+                    in the form
+
+                    of utility functions or additional generated methods of the
+                    Any type.
+
+
+                    Example 1: Pack and unpack a message in C++.
+
+                        Foo foo = ...;
+                        Any any;
+                        any.PackFrom(foo);
+                        ...
+                        if (any.UnpackTo(&foo)) {
+                          ...
+                        }
+
+                    Example 2: Pack and unpack a message in Java.
+
+                        Foo foo = ...;
+                        Any any = Any.pack(foo);
+                        ...
+                        if (any.is(Foo.class)) {
+                          foo = any.unpack(Foo.class);
+                        }
+                        // or ...
+                        if (any.isSameTypeAs(Foo.getDefaultInstance())) {
+                          foo = any.unpack(Foo.getDefaultInstance());
+                        }
+
+                     Example 3: Pack and unpack a message in Python.
+
+                        foo = Foo(...)
+                        any = Any()
+                        any.Pack(foo)
+                        ...
+                        if any.Is(Foo.DESCRIPTOR):
+                          any.Unpack(foo)
+                          ...
+
+                     Example 4: Pack and unpack a message in Go
+
+                         foo := &pb.Foo{...}
+                         any, err := anypb.New(foo)
+                         if err != nil {
+                           ...
+                         }
+                         ...
+                         foo := &pb.Foo{}
+                         if err := any.UnmarshalTo(foo); err != nil {
+                           ...
+                         }
+
+                    The pack methods provided by protobuf library will by
+                    default use
+
+                    'type.googleapis.com/full.type.name' as the type URL and the
+                    unpack
+
+                    methods only use the fully qualified type name after the
+                    last '/'
+
+                    in the type URL, for example "foo.bar.com/x/y.z" will yield
+                    type
+
+                    name "y.z".
+
+
+                    JSON
+
+                    ====
+
+                    The JSON representation of an `Any` value uses the regular
+
+                    representation of the deserialized, embedded message, with
+                    an
+
+                    additional field `@type` which contains the type URL.
+                    Example:
+
+                        package google.profile;
+                        message Person {
+                          string first_name = 1;
+                          string last_name = 2;
+                        }
+
+                        {
+                          "@type": "type.googleapis.com/google.profile.Person",
+                          "firstName": <string>,
+                          "lastName": <string>
+                        }
+
+                    If the embedded message type is well-known and has a custom
+                    JSON
+
+                    representation, that representation will be embedded adding
+                    a field
+
+                    `value` which holds the custom JSON in addition to the
+                    `@type`
+
+                    field. Example (for message [google.protobuf.Duration][]):
+
+                        {
+                          "@type": "type.googleapis.com/google.protobuf.Duration",
+                          "value": "1.212s"
+                        }
+      parameters:
+        - name: delegator_address
+          description: delegator_address defines the delegator address to query for.
+          in: path
+          required: true
+          type: string
+      tags:
+        - Query
+  /tellor-io/layer/reporter/outstanding-rewards/{reporter_address}:
+    get:
+      summary: ReporterOutstandingRewards queries rewards of a reporter address.
+      operationId: LayerReporterReporterOutstandingRewards
+      responses:
+        '200':
+          description: A successful response.
+          schema:
+            type: object
+            properties:
+              rewards:
+                type: object
+                properties:
+                  rewards:
+                    type: array
+                    items:
+                      type: object
+                      properties:
+                        denom:
+                          type: string
+                        amount:
+                          type: string
+                      description: >-
+                        DecCoin defines a token with a denomination and a
+                        decimal amount.
+
+
+                        NOTE: The amount field is an Dec which implements the
+                        custom method
+
+                        signatures required by gogoproto.
+                    title: rewards is the outstanding rewards for the reporter
+                description: >-
+                  ReporterOutstandingRewards represents outstanding
+                  (un-withdrawn) rewards
+
+                  for a reporter inexpensive to track, allows simple sanity
+                  checks.
+            description: >-
+              QueryReporterOutstandingRewardsResponse is the response type for
+              the
+
+              Query/ReporterOutstandingRewards RPC method.
+        default:
+          description: An unexpected error response.
+          schema:
+            type: object
+            properties:
+              code:
+                type: integer
+                format: int32
+              message:
+                type: string
+              details:
+                type: array
+                items:
+                  type: object
+                  properties:
+                    '@type':
+                      type: string
+                      description: >-
+                        A URL/resource name that uniquely identifies the type of
+                        the serialized
+
+                        protocol buffer message. This string must contain at
+                        least
+
+                        one "/" character. The last segment of the URL's path
+                        must represent
+
+                        the fully qualified name of the type (as in
+
+                        `path/google.protobuf.Duration`). The name should be in
+                        a canonical form
+
+                        (e.g., leading "." is not accepted).
+
+
+                        In practice, teams usually precompile into the binary
+                        all types that they
+
+                        expect it to use in the context of Any. However, for
+                        URLs which use the
+
+                        scheme `http`, `https`, or no scheme, one can optionally
+                        set up a type
+
+                        server that maps type URLs to message definitions as
+                        follows:
+
+
+                        * If no scheme is provided, `https` is assumed.
+
+                        * An HTTP GET on the URL must yield a
+                        [google.protobuf.Type][]
+                          value in binary format, or produce an error.
+                        * Applications are allowed to cache lookup results based
+                        on the
+                          URL, or have them precompiled into a binary to avoid any
+                          lookup. Therefore, binary compatibility needs to be preserved
+                          on changes to types. (Use versioned type names to manage
+                          breaking changes.)
+
+                        Note: this functionality is not currently available in
+                        the official
+
+                        protobuf release, and it is not used for type URLs
+                        beginning with
+
+                        type.googleapis.com. As of May 2023, there are no widely
+                        used type server
+
+                        implementations and no plans to implement one.
+
+
+                        Schemes other than `http`, `https` (or the empty scheme)
+                        might be
+
+                        used with implementation specific semantics.
+                  additionalProperties: {}
+                  description: >-
+                    `Any` contains an arbitrary serialized protocol buffer
+                    message along with a
+
+                    URL that describes the type of the serialized message.
+
+
+                    Protobuf library provides support to pack/unpack Any values
+                    in the form
+
+                    of utility functions or additional generated methods of the
+                    Any type.
+
+
+                    Example 1: Pack and unpack a message in C++.
+
+                        Foo foo = ...;
+                        Any any;
+                        any.PackFrom(foo);
+                        ...
+                        if (any.UnpackTo(&foo)) {
+                          ...
+                        }
+
+                    Example 2: Pack and unpack a message in Java.
+
+                        Foo foo = ...;
+                        Any any = Any.pack(foo);
+                        ...
+                        if (any.is(Foo.class)) {
+                          foo = any.unpack(Foo.class);
+                        }
+                        // or ...
+                        if (any.isSameTypeAs(Foo.getDefaultInstance())) {
+                          foo = any.unpack(Foo.getDefaultInstance());
+                        }
+
+                     Example 3: Pack and unpack a message in Python.
+
+                        foo = Foo(...)
+                        any = Any()
+                        any.Pack(foo)
+                        ...
+                        if any.Is(Foo.DESCRIPTOR):
+                          any.Unpack(foo)
+                          ...
+
+                     Example 4: Pack and unpack a message in Go
+
+                         foo := &pb.Foo{...}
+                         any, err := anypb.New(foo)
+                         if err != nil {
+                           ...
+                         }
+                         ...
+                         foo := &pb.Foo{}
+                         if err := any.UnmarshalTo(foo); err != nil {
+                           ...
+                         }
+
+                    The pack methods provided by protobuf library will by
+                    default use
+
+                    'type.googleapis.com/full.type.name' as the type URL and the
+                    unpack
+
+                    methods only use the fully qualified type name after the
+                    last '/'
+
+                    in the type URL, for example "foo.bar.com/x/y.z" will yield
+                    type
+
+                    name "y.z".
+
+
+                    JSON
+
+                    ====
+
+                    The JSON representation of an `Any` value uses the regular
+
+                    representation of the deserialized, embedded message, with
+                    an
+
+                    additional field `@type` which contains the type URL.
+                    Example:
+
+                        package google.profile;
+                        message Person {
+                          string first_name = 1;
+                          string last_name = 2;
+                        }
+
+                        {
+                          "@type": "type.googleapis.com/google.profile.Person",
+                          "firstName": <string>,
+                          "lastName": <string>
+                        }
+
+                    If the embedded message type is well-known and has a custom
+                    JSON
+
+                    representation, that representation will be embedded adding
+                    a field
+
+                    `value` which holds the custom JSON in addition to the
+                    `@type`
+
+                    field. Example (for message [google.protobuf.Duration][]):
+
+                        {
+                          "@type": "type.googleapis.com/google.protobuf.Duration",
+                          "value": "1.212s"
+                        }
+      parameters:
+        - name: reporter_address
+          description: reporter_address defines the reporter address to query for.
+          in: path
+          required: true
+          type: string
+      tags:
+        - Query
+  /tellor-io/layer/reporter/params:
+    get:
+      summary: Parameters queries the parameters of the module.
+      operationId: LayerReporterParams
+      responses:
+        '200':
+          description: A successful response.
+          schema:
+            type: object
+            properties:
+              params:
+                description: params holds all the parameters of this module.
+                type: object
+                properties:
+                  min_commission_rate:
+                    type: string
+                    title: >-
+                      min_commission_rate, adopted from staking module, is the
+                      minimum commission rate a reporter can their delegators
+            description: >-
+              QueryParamsResponse is response type for the Query/Params RPC
+              method.
+        default:
+          description: An unexpected error response.
+          schema:
+            type: object
+            properties:
+              code:
+                type: integer
+                format: int32
+              message:
+                type: string
+              details:
+                type: array
+                items:
+                  type: object
+                  properties:
+                    '@type':
+                      type: string
+                      description: >-
+                        A URL/resource name that uniquely identifies the type of
+                        the serialized
+
+                        protocol buffer message. This string must contain at
+                        least
+
+                        one "/" character. The last segment of the URL's path
+                        must represent
+
+                        the fully qualified name of the type (as in
+
+                        `path/google.protobuf.Duration`). The name should be in
+                        a canonical form
+
+                        (e.g., leading "." is not accepted).
+
+
+                        In practice, teams usually precompile into the binary
+                        all types that they
+
+                        expect it to use in the context of Any. However, for
+                        URLs which use the
+
+                        scheme `http`, `https`, or no scheme, one can optionally
+                        set up a type
+
+                        server that maps type URLs to message definitions as
+                        follows:
+
+
+                        * If no scheme is provided, `https` is assumed.
+
+                        * An HTTP GET on the URL must yield a
+                        [google.protobuf.Type][]
+                          value in binary format, or produce an error.
+                        * Applications are allowed to cache lookup results based
+                        on the
+                          URL, or have them precompiled into a binary to avoid any
+                          lookup. Therefore, binary compatibility needs to be preserved
+                          on changes to types. (Use versioned type names to manage
+                          breaking changes.)
+
+                        Note: this functionality is not currently available in
+                        the official
+
+                        protobuf release, and it is not used for type URLs
+                        beginning with
+
+                        type.googleapis.com. As of May 2023, there are no widely
+                        used type server
+
+                        implementations and no plans to implement one.
+
+
+                        Schemes other than `http`, `https` (or the empty scheme)
+                        might be
+
+                        used with implementation specific semantics.
+                  additionalProperties: {}
+                  description: >-
+                    `Any` contains an arbitrary serialized protocol buffer
+                    message along with a
+
+                    URL that describes the type of the serialized message.
+
+
+                    Protobuf library provides support to pack/unpack Any values
+                    in the form
+
+                    of utility functions or additional generated methods of the
+                    Any type.
+
+
+                    Example 1: Pack and unpack a message in C++.
+
+                        Foo foo = ...;
+                        Any any;
+                        any.PackFrom(foo);
+                        ...
+                        if (any.UnpackTo(&foo)) {
+                          ...
+                        }
+
+                    Example 2: Pack and unpack a message in Java.
+
+                        Foo foo = ...;
+                        Any any = Any.pack(foo);
+                        ...
+                        if (any.is(Foo.class)) {
+                          foo = any.unpack(Foo.class);
+                        }
+                        // or ...
+                        if (any.isSameTypeAs(Foo.getDefaultInstance())) {
+                          foo = any.unpack(Foo.getDefaultInstance());
+                        }
+
+                     Example 3: Pack and unpack a message in Python.
+
+                        foo = Foo(...)
+                        any = Any()
+                        any.Pack(foo)
+                        ...
+                        if any.Is(Foo.DESCRIPTOR):
+                          any.Unpack(foo)
+                          ...
+
+                     Example 4: Pack and unpack a message in Go
+
+                         foo := &pb.Foo{...}
+                         any, err := anypb.New(foo)
+                         if err != nil {
+                           ...
+                         }
+                         ...
+                         foo := &pb.Foo{}
+                         if err := any.UnmarshalTo(foo); err != nil {
+                           ...
+                         }
+
+                    The pack methods provided by protobuf library will by
+                    default use
+
+                    'type.googleapis.com/full.type.name' as the type URL and the
+                    unpack
+
+                    methods only use the fully qualified type name after the
+                    last '/'
+
+                    in the type URL, for example "foo.bar.com/x/y.z" will yield
+                    type
+
+                    name "y.z".
+
+
+                    JSON
+
+                    ====
+
+                    The JSON representation of an `Any` value uses the regular
+
+                    representation of the deserialized, embedded message, with
+                    an
+
+                    additional field `@type` which contains the type URL.
+                    Example:
+
+                        package google.profile;
+                        message Person {
+                          string first_name = 1;
+                          string last_name = 2;
+                        }
+
+                        {
+                          "@type": "type.googleapis.com/google.profile.Person",
+                          "firstName": <string>,
+                          "lastName": <string>
+                        }
+
+                    If the embedded message type is well-known and has a custom
+                    JSON
+
+                    representation, that representation will be embedded adding
+                    a field
+
+                    `value` which holds the custom JSON in addition to the
+                    `@type`
+
+                    field. Example (for message [google.protobuf.Duration][]):
+
+                        {
+                          "@type": "type.googleapis.com/google.protobuf.Duration",
+                          "value": "1.212s"
+                        }
+      tags:
+        - Query
+  /tellor-io/layer/reporter/reporter-stake/{reporter_address}:
+    get:
+      summary: ReporterStake queries the total tokens of a reporter.
+      operationId: LayerReporterReporterStake
+      responses:
+        '200':
+          description: A successful response.
+          schema:
+            type: object
+            properties:
+              stake:
+                type: string
+                description: stake defines the total tokens of a reporter.
+            description: |-
+              QueryReporterStakeResponse is the response type for the
+              Query/ReporterStake RPC method.
+        default:
+          description: An unexpected error response.
+          schema:
+            type: object
+            properties:
+              code:
+                type: integer
+                format: int32
+              message:
+                type: string
+              details:
+                type: array
+                items:
+                  type: object
+                  properties:
+                    '@type':
+                      type: string
+                      description: >-
+                        A URL/resource name that uniquely identifies the type of
+                        the serialized
+
+                        protocol buffer message. This string must contain at
+                        least
+
+                        one "/" character. The last segment of the URL's path
+                        must represent
+
+                        the fully qualified name of the type (as in
+
+                        `path/google.protobuf.Duration`). The name should be in
+                        a canonical form
+
+                        (e.g., leading "." is not accepted).
+
+
+                        In practice, teams usually precompile into the binary
+                        all types that they
+
+                        expect it to use in the context of Any. However, for
+                        URLs which use the
+
+                        scheme `http`, `https`, or no scheme, one can optionally
+                        set up a type
+
+                        server that maps type URLs to message definitions as
+                        follows:
+
+
+                        * If no scheme is provided, `https` is assumed.
+
+                        * An HTTP GET on the URL must yield a
+                        [google.protobuf.Type][]
+                          value in binary format, or produce an error.
+                        * Applications are allowed to cache lookup results based
+                        on the
+                          URL, or have them precompiled into a binary to avoid any
+                          lookup. Therefore, binary compatibility needs to be preserved
+                          on changes to types. (Use versioned type names to manage
+                          breaking changes.)
+
+                        Note: this functionality is not currently available in
+                        the official
+
+                        protobuf release, and it is not used for type URLs
+                        beginning with
+
+                        type.googleapis.com. As of May 2023, there are no widely
+                        used type server
+
+                        implementations and no plans to implement one.
+
+
+                        Schemes other than `http`, `https` (or the empty scheme)
+                        might be
+
+                        used with implementation specific semantics.
+                  additionalProperties: {}
+                  description: >-
+                    `Any` contains an arbitrary serialized protocol buffer
+                    message along with a
+
+                    URL that describes the type of the serialized message.
+
+
+                    Protobuf library provides support to pack/unpack Any values
+                    in the form
+
+                    of utility functions or additional generated methods of the
+                    Any type.
+
+
+                    Example 1: Pack and unpack a message in C++.
+
+                        Foo foo = ...;
+                        Any any;
+                        any.PackFrom(foo);
+                        ...
+                        if (any.UnpackTo(&foo)) {
+                          ...
+                        }
+
+                    Example 2: Pack and unpack a message in Java.
+
+                        Foo foo = ...;
+                        Any any = Any.pack(foo);
+                        ...
+                        if (any.is(Foo.class)) {
+                          foo = any.unpack(Foo.class);
+                        }
+                        // or ...
+                        if (any.isSameTypeAs(Foo.getDefaultInstance())) {
+                          foo = any.unpack(Foo.getDefaultInstance());
+                        }
+
+                     Example 3: Pack and unpack a message in Python.
+
+                        foo = Foo(...)
+                        any = Any()
+                        any.Pack(foo)
+                        ...
+                        if any.Is(Foo.DESCRIPTOR):
+                          any.Unpack(foo)
+                          ...
+
+                     Example 4: Pack and unpack a message in Go
+
+                         foo := &pb.Foo{...}
+                         any, err := anypb.New(foo)
+                         if err != nil {
+                           ...
+                         }
+                         ...
+                         foo := &pb.Foo{}
+                         if err := any.UnmarshalTo(foo); err != nil {
+                           ...
+                         }
+
+                    The pack methods provided by protobuf library will by
+                    default use
+
+                    'type.googleapis.com/full.type.name' as the type URL and the
+                    unpack
+
+                    methods only use the fully qualified type name after the
+                    last '/'
+
+                    in the type URL, for example "foo.bar.com/x/y.z" will yield
+                    type
+
+                    name "y.z".
+
+
+                    JSON
+
+                    ====
+
+                    The JSON representation of an `Any` value uses the regular
+
+                    representation of the deserialized, embedded message, with
+                    an
+
+                    additional field `@type` which contains the type URL.
+                    Example:
+
+                        package google.profile;
+                        message Person {
+                          string first_name = 1;
+                          string last_name = 2;
+                        }
+
+                        {
+                          "@type": "type.googleapis.com/google.profile.Person",
+                          "firstName": <string>,
+                          "lastName": <string>
+                        }
+
+                    If the embedded message type is well-known and has a custom
+                    JSON
+
+                    representation, that representation will be embedded adding
+                    a field
+
+                    `value` which holds the custom JSON in addition to the
+                    `@type`
+
+                    field. Example (for message [google.protobuf.Duration][]):
+
+                        {
+                          "@type": "type.googleapis.com/google.protobuf.Duration",
+                          "value": "1.212s"
+                        }
+      parameters:
+        - name: reporter_address
+          description: reporter_address defines the reporter address to query for.
+          in: path
+          required: true
+          type: string
+      tags:
+        - Query
+  /tellor-io/layer/reporter/reporters:
+    get:
+      summary: Reporters queries all the staked reporters.
+      operationId: LayerReporterReporters
+      responses:
+        '200':
+          description: A successful response.
+          schema:
+            type: object
+            properties:
+              reporters:
+                type: array
+                items:
+                  type: object
+                  properties:
+                    reporter:
+                      type: string
+                      title: reporter is the address of the reporter
+                    total_tokens:
+                      type: string
+                      title: tokens is the amount of tokens the reporter has
+                    commission:
+                      title: commission for the reporter
+                      type: object
+                      properties:
+                        commission_rates:
+                          description: >-
+                            commission_rates defines the initial commission
+                            rates to be used for creating a validator.
+                          type: object
+                          properties:
+                            rate:
+                              type: string
+                              description: >-
+                                rate is the commission rate charged to
+                                delegators, as a fraction.
+                            max_rate:
+                              type: string
+                              description: >-
+                                max_rate defines the maximum commission rate
+                                which validator can ever charge, as a fraction.
+                            max_change_rate:
+                              type: string
+                              description: >-
+                                max_change_rate defines the maximum daily
+                                increase of the validator commission, as a
+                                fraction.
+                        update_time:
+                          type: string
+                          format: date-time
+                          description: >-
+                            update_time is the last time the commission rate was
+                            changed.
+                      description: >-
+                        Commission defines commission parameters for a given
+                        validator.
+                    jailed:
+                      type: boolean
+                      title: jailed is a bool whether the reporter is jailed or not
+                    jailed_until:
+                      type: string
+                      format: date-time
+                      title: jailed_until is the time the reporter is jailed until
+                  title: >-
+                    OracleReporter is the struct that holds the data for a
+                    reporter
+                description: all the reporters.
+            description: >-
+              QueryReportersResponse is the response type for the
+              Query/Reporters RPC method.
+        default:
+          description: An unexpected error response.
+          schema:
+            type: object
+            properties:
+              code:
+                type: integer
+                format: int32
+              message:
+                type: string
+              details:
+                type: array
+                items:
+                  type: object
+                  properties:
+                    '@type':
+                      type: string
+                      description: >-
+                        A URL/resource name that uniquely identifies the type of
+                        the serialized
+
+                        protocol buffer message. This string must contain at
+                        least
+
+                        one "/" character. The last segment of the URL's path
+                        must represent
+
+                        the fully qualified name of the type (as in
+
+                        `path/google.protobuf.Duration`). The name should be in
+                        a canonical form
+
+                        (e.g., leading "." is not accepted).
+
+
+                        In practice, teams usually precompile into the binary
+                        all types that they
+
+                        expect it to use in the context of Any. However, for
+                        URLs which use the
+
+                        scheme `http`, `https`, or no scheme, one can optionally
+                        set up a type
+
+                        server that maps type URLs to message definitions as
+                        follows:
+
+
+                        * If no scheme is provided, `https` is assumed.
+
+                        * An HTTP GET on the URL must yield a
+                        [google.protobuf.Type][]
+                          value in binary format, or produce an error.
+                        * Applications are allowed to cache lookup results based
+                        on the
+                          URL, or have them precompiled into a binary to avoid any
+                          lookup. Therefore, binary compatibility needs to be preserved
+                          on changes to types. (Use versioned type names to manage
+                          breaking changes.)
+
+                        Note: this functionality is not currently available in
+                        the official
+
+                        protobuf release, and it is not used for type URLs
+                        beginning with
+
+                        type.googleapis.com. As of May 2023, there are no widely
+                        used type server
+
+                        implementations and no plans to implement one.
+
+
+                        Schemes other than `http`, `https` (or the empty scheme)
+                        might be
+
+                        used with implementation specific semantics.
+                  additionalProperties: {}
+                  description: >-
+                    `Any` contains an arbitrary serialized protocol buffer
+                    message along with a
+
+                    URL that describes the type of the serialized message.
+
+
+                    Protobuf library provides support to pack/unpack Any values
+                    in the form
+
+                    of utility functions or additional generated methods of the
+                    Any type.
+
+
+                    Example 1: Pack and unpack a message in C++.
+
+                        Foo foo = ...;
+                        Any any;
+                        any.PackFrom(foo);
+                        ...
+                        if (any.UnpackTo(&foo)) {
+                          ...
+                        }
+
+                    Example 2: Pack and unpack a message in Java.
+
+                        Foo foo = ...;
+                        Any any = Any.pack(foo);
+                        ...
+                        if (any.is(Foo.class)) {
+                          foo = any.unpack(Foo.class);
+                        }
+                        // or ...
+                        if (any.isSameTypeAs(Foo.getDefaultInstance())) {
+                          foo = any.unpack(Foo.getDefaultInstance());
+                        }
+
+                     Example 3: Pack and unpack a message in Python.
+
+                        foo = Foo(...)
+                        any = Any()
+                        any.Pack(foo)
+                        ...
+                        if any.Is(Foo.DESCRIPTOR):
+                          any.Unpack(foo)
+                          ...
+
+                     Example 4: Pack and unpack a message in Go
+
+                         foo := &pb.Foo{...}
+                         any, err := anypb.New(foo)
+                         if err != nil {
+                           ...
+                         }
+                         ...
+                         foo := &pb.Foo{}
+                         if err := any.UnmarshalTo(foo); err != nil {
+                           ...
+                         }
+
+                    The pack methods provided by protobuf library will by
+                    default use
+
+                    'type.googleapis.com/full.type.name' as the type URL and the
+                    unpack
+
+                    methods only use the fully qualified type name after the
+                    last '/'
+
+                    in the type URL, for example "foo.bar.com/x/y.z" will yield
+                    type
+
+                    name "y.z".
+
+
+                    JSON
+
+                    ====
+
+                    The JSON representation of an `Any` value uses the regular
+
+                    representation of the deserialized, embedded message, with
+                    an
+
+                    additional field `@type` which contains the type URL.
+                    Example:
+
+                        package google.profile;
+                        message Person {
+                          string first_name = 1;
+                          string last_name = 2;
+                        }
+
+                        {
+                          "@type": "type.googleapis.com/google.profile.Person",
+                          "firstName": <string>,
+                          "lastName": <string>
+                        }
+
+                    If the embedded message type is well-known and has a custom
+                    JSON
+
+                    representation, that representation will be embedded adding
+                    a field
+
+                    `value` which holds the custom JSON in addition to the
+                    `@type`
+
+                    field. Example (for message [google.protobuf.Duration][]):
+
+                        {
+                          "@type": "type.googleapis.com/google.protobuf.Duration",
+                          "value": "1.212s"
+                        }
+      tags:
+        - Query
+  /tellor-io/layer/reporter/{reporter_address}:
+    get:
+      summary: Reporter queries the reporter of a reporter address.
+      operationId: LayerReporterReporter
+      responses:
+        '200':
+          description: A successful response.
+          schema:
+            type: object
+            properties:
+              reporter:
+                type: object
+                properties:
+                  reporter:
+                    type: string
+                    title: reporter is the address of the reporter
+                  total_tokens:
+                    type: string
+                    title: tokens is the amount of tokens the reporter has
+                  commission:
+                    title: commission for the reporter
+                    type: object
+                    properties:
+                      commission_rates:
+                        description: >-
+                          commission_rates defines the initial commission rates
+                          to be used for creating a validator.
+                        type: object
+                        properties:
+                          rate:
+                            type: string
+                            description: >-
+                              rate is the commission rate charged to delegators,
+                              as a fraction.
+                          max_rate:
+                            type: string
+                            description: >-
+                              max_rate defines the maximum commission rate which
+                              validator can ever charge, as a fraction.
+                          max_change_rate:
+                            type: string
+                            description: >-
+                              max_change_rate defines the maximum daily increase
+                              of the validator commission, as a fraction.
+                      update_time:
+                        type: string
+                        format: date-time
+                        description: >-
+                          update_time is the last time the commission rate was
+                          changed.
+                    description: >-
+                      Commission defines commission parameters for a given
+                      validator.
+                  jailed:
+                    type: boolean
+                    title: jailed is a bool whether the reporter is jailed or not
+                  jailed_until:
+                    type: string
+                    format: date-time
+                    title: jailed_until is the time the reporter is jailed until
+                title: >-
+                  OracleReporter is the struct that holds the data for a
+                  reporter
+            description: >-
+              QueryReporterResponse is the response type for the Query/Reporter
+              RPC method.
+        default:
+          description: An unexpected error response.
+          schema:
+            type: object
+            properties:
+              code:
+                type: integer
+                format: int32
+              message:
+                type: string
+              details:
+                type: array
+                items:
+                  type: object
+                  properties:
+                    '@type':
+                      type: string
+                      description: >-
+                        A URL/resource name that uniquely identifies the type of
+                        the serialized
+
+                        protocol buffer message. This string must contain at
+                        least
+
+                        one "/" character. The last segment of the URL's path
+                        must represent
+
+                        the fully qualified name of the type (as in
+
+                        `path/google.protobuf.Duration`). The name should be in
+                        a canonical form
+
+                        (e.g., leading "." is not accepted).
+
+
+                        In practice, teams usually precompile into the binary
+                        all types that they
+
+                        expect it to use in the context of Any. However, for
+                        URLs which use the
+
+                        scheme `http`, `https`, or no scheme, one can optionally
+                        set up a type
+
+                        server that maps type URLs to message definitions as
+                        follows:
+
+
+                        * If no scheme is provided, `https` is assumed.
+
+                        * An HTTP GET on the URL must yield a
+                        [google.protobuf.Type][]
+                          value in binary format, or produce an error.
+                        * Applications are allowed to cache lookup results based
+                        on the
+                          URL, or have them precompiled into a binary to avoid any
+                          lookup. Therefore, binary compatibility needs to be preserved
+                          on changes to types. (Use versioned type names to manage
+                          breaking changes.)
+
+                        Note: this functionality is not currently available in
+                        the official
+
+                        protobuf release, and it is not used for type URLs
+                        beginning with
+
+                        type.googleapis.com. As of May 2023, there are no widely
+                        used type server
+
+                        implementations and no plans to implement one.
+
+
+                        Schemes other than `http`, `https` (or the empty scheme)
+                        might be
+
+                        used with implementation specific semantics.
+                  additionalProperties: {}
+                  description: >-
+                    `Any` contains an arbitrary serialized protocol buffer
+                    message along with a
+
+                    URL that describes the type of the serialized message.
+
+
+                    Protobuf library provides support to pack/unpack Any values
+                    in the form
+
+                    of utility functions or additional generated methods of the
+                    Any type.
+
+
+                    Example 1: Pack and unpack a message in C++.
+
+                        Foo foo = ...;
+                        Any any;
+                        any.PackFrom(foo);
+                        ...
+                        if (any.UnpackTo(&foo)) {
+                          ...
+                        }
+
+                    Example 2: Pack and unpack a message in Java.
+
+                        Foo foo = ...;
+                        Any any = Any.pack(foo);
+                        ...
+                        if (any.is(Foo.class)) {
+                          foo = any.unpack(Foo.class);
+                        }
+                        // or ...
+                        if (any.isSameTypeAs(Foo.getDefaultInstance())) {
+                          foo = any.unpack(Foo.getDefaultInstance());
+                        }
+
+                     Example 3: Pack and unpack a message in Python.
+
+                        foo = Foo(...)
+                        any = Any()
+                        any.Pack(foo)
+                        ...
+                        if any.Is(Foo.DESCRIPTOR):
+                          any.Unpack(foo)
+                          ...
+
+                     Example 4: Pack and unpack a message in Go
+
+                         foo := &pb.Foo{...}
+                         any, err := anypb.New(foo)
+                         if err != nil {
+                           ...
+                         }
+                         ...
+                         foo := &pb.Foo{}
+                         if err := any.UnmarshalTo(foo); err != nil {
+                           ...
+                         }
+
+                    The pack methods provided by protobuf library will by
+                    default use
+
+                    'type.googleapis.com/full.type.name' as the type URL and the
+                    unpack
+
+                    methods only use the fully qualified type name after the
+                    last '/'
+
+                    in the type URL, for example "foo.bar.com/x/y.z" will yield
+                    type
+
+                    name "y.z".
+
+
+                    JSON
+
+                    ====
+
+                    The JSON representation of an `Any` value uses the regular
+
+                    representation of the deserialized, embedded message, with
+                    an
+
+                    additional field `@type` which contains the type URL.
+                    Example:
+
+                        package google.profile;
+                        message Person {
+                          string first_name = 1;
+                          string last_name = 2;
+                        }
+
+                        {
+                          "@type": "type.googleapis.com/google.profile.Person",
+                          "firstName": <string>,
+                          "lastName": <string>
+                        }
+
+                    If the embedded message type is well-known and has a custom
+                    JSON
+
+                    representation, that representation will be embedded adding
+                    a field
+
+                    `value` which holds the custom JSON in addition to the
+                    `@type`
+
+                    field. Example (for message [google.protobuf.Duration][]):
+
+                        {
+                          "@type": "type.googleapis.com/google.protobuf.Duration",
+                          "value": "1.212s"
+                        }
+      parameters:
+        - name: reporter_address
+          description: reporter_address defines the reporter address to query for.
           in: path
           required: true
           type: string
@@ -3590,7 +4766,81 @@
     type: object
   layer.bridge.MsgSubmitOracleAttestationResponse:
     type: object
-  layer.bridge.Aggregate:
+  layer.dispute.Params:
+    type: object
+    description: Params defines the parameters for the module.
+  layer.dispute.QueryParamsResponse:
+    type: object
+    properties:
+      params:
+        description: params holds all the parameters of this module.
+        type: object
+    description: QueryParamsResponse is response type for the Query/Params RPC method.
+  layer.dispute.DisputeCategory:
+    type: string
+    enum:
+      - DISPUTE_CATEGORY_UNSPECIFIED
+      - DISPUTE_CATEGORY_WARNING
+      - DISPUTE_CATEGORY_MINOR
+      - DISPUTE_CATEGORY_MAJOR
+    default: DISPUTE_CATEGORY_UNSPECIFIED
+    description: |-
+      DisputeCategory defines the severity of a dispute.
+
+       - DISPUTE_CATEGORY_UNSPECIFIED: UNSPECIFIED defines an invalid dispute category.
+       - DISPUTE_CATEGORY_WARNING: WARNING defines a 1 percent slashing.
+       - DISPUTE_CATEGORY_MINOR: MINOR defines a 5 percent slashing.
+       - DISPUTE_CATEGORY_MAJOR: MAJOR defines a 100 percent slashing.
+  layer.dispute.MsgAddFeeToDisputeResponse:
+    type: object
+  layer.dispute.MsgProposeDisputeResponse:
+    type: object
+  layer.dispute.MsgVoteResponse:
+    type: object
+  layer.dispute.VoteEnum:
+    type: string
+    enum:
+      - VOTE_INVALID
+      - VOTE_SUPPORT
+      - VOTE_AGAINST
+    default: VOTE_INVALID
+  layer.oracle.MicroReport:
+    type: object
+    properties:
+      reporter:
+        type: string
+        title: reporter is the address of the reporter
+      power:
+        type: string
+        format: int64
+        title: the power of the reporter based on total tokens normalized
+      query_type:
+        type: string
+        title: string identifier of the data spec
+      query_id:
+        type: string
+        title: hash of the query data
+      aggregate_method:
+        type: string
+        title: >-
+          aggregate method to use for aggregating all the reports for the query
+          id
+      value:
+        type: string
+        title: hex string of the response value
+      timestamp:
+        type: string
+        format: date-time
+        title: timestamp of when the report was created
+      cyclelist:
+        type: boolean
+        title: indicates if the report's query id is in the cyclelist
+      block_number:
+        type: string
+        format: int64
+        title: block number of when the report was created
+    title: MicroReport represents data for a single report
+  layer.oracle.Aggregate:
     type: object
     properties:
       queryId:
@@ -3619,14 +4869,14 @@
         type: boolean
       nonce:
         type: string
-        format: int64
+        format: uint64
       aggregateReportIndex:
         type: string
         format: int64
       height:
         type: string
         format: int64
-  layer.bridge.AggregateReporter:
+  layer.oracle.AggregateReporter:
     type: object
     properties:
       reporter:
@@ -3634,608 +4884,12 @@
       power:
         type: string
         format: int64
-  layer.bridge.BridgeValidator:
-    type: object
-    properties:
-      ethereumAddress:
-        type: string
-      power:
-        type: string
-        format: uint64
-  layer.bridge.Params:
-    type: object
+  layer.oracle.Params:
+    type: object
+    properties:
+      minStakeAmount:
+        type: string
     description: Params defines the parameters for the module.
-  layer.bridge.QueryGetCurrentAggregateReportResponse:
-    type: object
-    properties:
-      aggregate:
-        type: object
-        properties:
-          queryId:
-            type: string
-          aggregateValue:
-            type: string
-          aggregateReporter:
-            type: string
-          reporterPower:
-            type: string
-            format: int64
-          standardDeviation:
-            type: number
-            format: double
-          reporters:
-            type: array
-            items:
-              type: object
-              properties:
-                reporter:
-                  type: string
-                power:
-                  type: string
-                  format: int64
-          flagged:
-            type: boolean
-          nonce:
-            type: string
-            format: int64
-          aggregateReportIndex:
-            type: string
-            format: int64
-          height:
-            type: string
-            format: int64
-      timestamp:
-        type: string
-        format: uint64
-  layer.bridge.QueryGetDataBeforeResponse:
-    type: object
-    properties:
-      aggregate:
-        type: object
-        properties:
-          queryId:
-            type: string
-          aggregateValue:
-            type: string
-          aggregateReporter:
-            type: string
-          reporterPower:
-            type: string
-            format: int64
-          standardDeviation:
-            type: number
-            format: double
-          reporters:
-            type: array
-            items:
-              type: object
-              properties:
-                reporter:
-                  type: string
-                power:
-                  type: string
-                  format: int64
-          flagged:
-            type: boolean
-          nonce:
-            type: string
-            format: int64
-          aggregateReportIndex:
-            type: string
-            format: int64
-          height:
-            type: string
-            format: int64
-      timestamp:
-        type: string
-        format: uint64
-  layer.bridge.QueryGetEvmAddressByValidatorAddressResponse:
-    type: object
-    properties:
-      evmAddress:
-        type: string
-  layer.bridge.QueryGetEvmValidatorsResponse:
-    type: object
-    properties:
-      bridgeValidatorSet:
-        type: array
-        items:
-          type: object
-          properties:
-            ethereumAddress:
-              type: string
-            power:
-              type: string
-              format: uint64
-  layer.bridge.QueryGetOracleAttestationsResponse:
-    type: object
-    properties:
-      attestations:
-        type: array
-        items:
-          type: string
-  layer.bridge.QueryGetValidatorCheckpointParamsResponse:
-    type: object
-    properties:
-      checkpoint:
-        type: string
-      valsetHash:
-        type: string
-      timestamp:
-        type: string
-        format: int64
-      powerThreshold:
-        type: string
-        format: int64
-  layer.bridge.QueryGetValidatorCheckpointResponse:
-    type: object
-    properties:
-      validatorCheckpoint:
-        type: string
-  layer.bridge.QueryGetValidatorTimestampByIndexResponse:
-    type: object
-    properties:
-      timestamp:
-        type: string
-        format: int64
-  layer.bridge.QueryGetValsetByTimestampResponse:
-    type: object
-    properties:
-      bridgeValidatorSet:
-        type: array
-        items:
-          type: object
-          properties:
-            ethereumAddress:
-              type: string
-            power:
-              type: string
-              format: uint64
-  layer.bridge.QueryGetValsetSigsResponse:
-    type: object
-    properties:
-      signatures:
-        type: array
-        items:
-          type: string
-  layer.bridge.QueryParamsResponse:
-    type: object
-    properties:
-      params:
-        description: params holds all the parameters of this module.
-        type: object
-    description: QueryParamsResponse is response type for the Query/Params RPC method.
-  layer.oracle.Aggregate:
-    type: object
-    properties:
-      queryId:
-        type: string
-      aggregateValue:
-        type: string
-      aggregateReporter:
-        type: string
-      reporterPower:
-        type: string
-        format: int64
-      standardDeviation:
-        type: number
-        format: double
-      reporters:
-        type: array
-        items:
-          type: object
-          properties:
-            reporter:
-              type: string
-            power:
-              type: string
-              format: int64
-      flagged:
-        type: boolean
-      nonce:
-        type: string
-        format: int64
-      aggregateReportIndex:
-        type: string
-        format: int64
-      height:
-        type: string
-        format: int64
-  layer.oracle.AggregateReporter:
-    type: object
-    properties:
-      reporter:
-        type: string
-      power:
-        type: string
-        format: int64
-  layer.daemons.ExchangePrice:
-    type: object
-    properties:
-      exchange_id:
-        type: string
-      price:
-        type: string
-        format: uint64
-      last_update_time:
-        type: string
-        format: date-time
-    title: ExchangePrice represents a specific exchange's market price
-  layer.daemons.MarketPriceUpdate:
-    type: object
-    properties:
-      market_id:
-        type: integer
-        format: int64
-      exchange_prices:
-        type: array
-        items:
-          type: object
-          properties:
-            exchange_id:
-              type: string
-            price:
-              type: string
-              format: uint64
-            last_update_time:
-              type: string
-              format: date-time
-          title: ExchangePrice represents a specific exchange's market price
-    title: MarketPriceUpdate represents an update to a single market
-  layer.daemons.UpdateMarketPricesResponse:
-    type: object
-    description: >-
-      UpdateMarketPricesResponse is a response message for updating market
-      prices.
-  layer.oracle.MsgCommitReportResponse:
-    type: object
-  layer.oracle.MsgSubmitValueResponse:
-    type: object
-  layer.oracle.MsgTipResponse:
-    type: object
-  layer.oracle.MsgUpdateParamsResponse:
-    type: object
-  layer.oracle.Params:
-    type: object
-    properties:
-      cycle_list:
-        type: array
-        items:
-          type: string
-    description: Params defines the parameters for the module.
-  layer.oracle.MicroReport:
-    type: object
-    properties:
-      reporter:
-        type: string
-      power:
-        type: string
-        format: int64
-      queryType:
-        type: string
-      queryId:
-        type: string
-      aggregateMethod:
-        type: string
-      value:
-        type: string
-      blockNumber:
-        type: string
-        format: int64
-      timestamp:
-        type: string
-        format: date-time
-  layer.oracle.QueryCurrentCyclelistQueryResponse:
-    type: object
-    properties:
-      querydata:
-        type: string
-  layer.oracle.QueryGetAggregatedReportResponse:
-    type: object
-    properties:
-      report:
-        type: object
-        properties:
-          queryId:
-            type: string
-          aggregateValue:
-            type: string
-          aggregateReporter:
-            type: string
-          reporterPower:
-            type: string
-            format: int64
-          standardDeviation:
-            type: number
-            format: double
-          reporters:
-            type: array
-            items:
-              type: object
-              properties:
-                reporter:
-                  type: string
-                power:
-                  type: string
-                  format: int64
-          flagged:
-            type: boolean
-          nonce:
-            type: string
-            format: int64
-          aggregateReportIndex:
-            type: string
-            format: int64
-          height:
-            type: string
-            format: int64
-  layer.oracle.QueryGetCurrentTipResponse:
-    type: object
-    properties:
-      tips:
-        type: object
-        properties:
-          query_data:
-            type: string
-            title: queryData is the query data that was tipped
-          amount:
-            title: amount is the amount that was tipped
-            type: object
-            properties:
-              denom:
-                type: string
-              amount:
-                type: string
-            description: >-
-              Coin defines a token with a denomination and an amount.
-
-
-              NOTE: The amount field is an Int which implements the custom
-              method
-
-              signatures required by gogoproto.
-          total_tips:
-            title: totalTips is the total amount of tips for this query data so far
-            type: object
-            properties:
-              denom:
-                type: string
-              amount:
-                type: string
-            description: >-
-              Coin defines a token with a denomination and an amount.
-
-
-              NOTE: The amount field is an Int which implements the custom
-              method
-
-              signatures required by gogoproto.
-        title: >-
-          Tips is a struct that contains the query data and the amount it was
-          tipped
-  layer.oracle.QueryGetReportsbyQidResponse:
-    type: object
-    properties:
-      reports:
-        type: object
-        properties:
-          microReports:
-            type: array
-            items:
-              type: object
-              properties:
-                reporter:
-                  type: string
-                power:
-                  type: string
-                  format: int64
-                queryType:
-                  type: string
-                queryId:
-                  type: string
-                aggregateMethod:
-                  type: string
-                value:
-                  type: string
-                blockNumber:
-                  type: string
-                  format: int64
-                timestamp:
-                  type: string
-                  format: date-time
-  layer.oracle.QueryGetReportsbyReporterResponse:
-    type: object
-    properties:
-      microReports:
-        type: array
-        items:
-          type: object
-          properties:
-            reporter:
-              type: string
-            power:
-              type: string
-              format: int64
-            queryType:
-              type: string
-            queryId:
-              type: string
-            aggregateMethod:
-              type: string
-            value:
-              type: string
-            blockNumber:
-              type: string
-              format: int64
-            timestamp:
-              type: string
-              format: date-time
-  layer.oracle.QueryGetTimeBasedRewardsResponse:
-    type: object
-    properties:
-<<<<<<< HEAD
-=======
-      max_expected_time_per_block:
-        type: string
-        format: uint64
-        description: >-
-          maximum expected time per block (in nanoseconds), used to enforce
-          block delay. This parameter should reflect the
-
-          largest amount of time that the chain might reasonably take to produce
-          the next block under normal operating
-
-          conditions. A safe choice is 3-5x the expected time per block.
-    description: Params defines the set of Connection parameters.
-  ibc.core.connection.v1.Version:
-    type: object
-    properties:
-      identifier:
-        type: string
-        title: unique version identifier
-      features:
-        type: array
-        items:
-          type: string
-        title: list of features compatible with the specified identifier
-    description: |-
-      Version defines the versioning scheme used to negotiate the IBC verison in
-      the connection handshake.
-  layer.dispute.Params:
-    type: object
-    description: Params defines the parameters for the module.
-  layer.dispute.QueryParamsResponse:
-    type: object
-    properties:
-      params:
-        description: params holds all the parameters of this module.
-        type: object
-    description: QueryParamsResponse is response type for the Query/Params RPC method.
-  layer.dispute.DisputeCategory:
-    type: string
-    enum:
-      - DISPUTE_CATEGORY_UNSPECIFIED
-      - DISPUTE_CATEGORY_WARNING
-      - DISPUTE_CATEGORY_MINOR
-      - DISPUTE_CATEGORY_MAJOR
-    default: DISPUTE_CATEGORY_UNSPECIFIED
-    description: |-
-      DisputeCategory defines the severity of a dispute.
-
-       - DISPUTE_CATEGORY_UNSPECIFIED: UNSPECIFIED defines an invalid dispute category.
-       - DISPUTE_CATEGORY_WARNING: WARNING defines a 1 percent slashing.
-       - DISPUTE_CATEGORY_MINOR: MINOR defines a 5 percent slashing.
-       - DISPUTE_CATEGORY_MAJOR: MAJOR defines a 100 percent slashing.
-  layer.dispute.MsgAddFeeToDisputeResponse:
-    type: object
-  layer.dispute.MsgProposeDisputeResponse:
-    type: object
-  layer.dispute.MsgVoteResponse:
-    type: object
-  layer.dispute.VoteEnum:
-    type: string
-    enum:
-      - VOTE_INVALID
-      - VOTE_SUPPORT
-      - VOTE_AGAINST
-    default: VOTE_INVALID
-  layer.oracle.MicroReport:
-    type: object
-    properties:
-      reporter:
-        type: string
-        title: reporter is the address of the reporter
-      power:
-        type: string
-        format: int64
-        title: the power of the reporter based on total tokens normalized
-      query_type:
-        type: string
-        title: string identifier of the data spec
-      query_id:
-        type: string
-        title: hash of the query data
-      aggregate_method:
-        type: string
-        title: >-
-          aggregate method to use for aggregating all the reports for the query
-          id
-      value:
-        type: string
-        title: hex string of the response value
-      timestamp:
-        type: string
-        format: date-time
-        title: timestamp of when the report was created
-      cyclelist:
-        type: boolean
-        title: indicates if the report's query id is in the cyclelist
-      block_number:
-        type: string
-        format: int64
-        title: block number of when the report was created
-    title: MicroReport represents data for a single report
-  layer.oracle.MsgCommitReportResponse:
-    type: object
-  layer.oracle.MsgSubmitValueResponse:
-    type: object
-  layer.oracle.MsgTipResponse:
-    type: object
-  layer.oracle.MsgUpdateCyclelistResponse:
-    type: object
-    description: MsgUpdateCycleResponse defines the Msg/UpdateCycle response type.
-  layer.oracle.MsgUpdateParamsResponse:
-    type: object
-  layer.oracle.Params:
-    type: object
-    properties:
-      minStakeAmount:
-        type: string
-    description: Params defines the parameters for the module.
-  layer.oracle.Aggregate:
-    type: object
-    properties:
-      queryId:
-        type: string
-      aggregateValue:
-        type: string
-      aggregateReporter:
-        type: string
-      reporterPower:
-        type: string
-        format: int64
-      standardDeviation:
-        type: number
-        format: double
-      reporters:
-        type: array
-        items:
-          type: object
-          properties:
-            reporter:
-              type: string
-            power:
-              type: string
-              format: int64
-      flagged:
-        type: boolean
-      nonce:
-        type: string
-        format: uint64
-      aggregateReportIndex:
-        type: string
-        format: int64
-      height:
-        type: string
-        format: int64
-  layer.oracle.AggregateReporter:
-    type: object
-    properties:
-      reporter:
-        type: string
-      power:
-        type: string
-        format: int64
   layer.oracle.QueryCurrentCyclelistQueryResponse:
     type: object
     properties:
@@ -4386,7 +5040,6 @@
   layer.oracle.QueryGetTimeBasedRewardsResponse:
     type: object
     properties:
->>>>>>> 1cfa51be
       reward:
         type: object
         properties:
@@ -4408,24 +5061,7 @@
           address:
             type: string
           total:
-<<<<<<< HEAD
-            type: object
-            properties:
-              denom:
-                type: string
-              amount:
-                type: string
-            description: >-
-              Coin defines a token with a denomination and an amount.
-
-
-              NOTE: The amount field is an Int which implements the custom
-              method
-
-              signatures required by gogoproto.
-=======
             type: string
->>>>>>> 1cfa51be
   layer.oracle.QueryParamsResponse:
     type: object
     properties:
@@ -4433,15 +5069,8 @@
         description: params holds all the parameters of this module.
         type: object
         properties:
-<<<<<<< HEAD
-          cycle_list:
-            type: array
-            items:
-              type: string
-=======
           minStakeAmount:
             type: string
->>>>>>> 1cfa51be
     description: QueryParamsResponse is response type for the Query/Params RPC method.
   layer.oracle.Reports:
     type: object
@@ -4452,26 +5081,6 @@
           type: object
           properties:
             reporter:
-<<<<<<< HEAD
-              type: string
-            power:
-              type: string
-              format: int64
-            queryType:
-              type: string
-            queryId:
-              type: string
-            aggregateMethod:
-              type: string
-            value:
-              type: string
-            blockNumber:
-              type: string
-              format: int64
-            timestamp:
-              type: string
-              format: date-time
-=======
               type: string
               title: reporter is the address of the reporter
             power:
@@ -4504,7 +5113,6 @@
               format: int64
               title: block number of when the report was created
           title: MicroReport represents data for a single report
->>>>>>> 1cfa51be
   layer.oracle.Tips:
     type: object
     properties:
@@ -4512,39 +5120,11 @@
         type: string
         title: queryData is the query data that was tipped
       amount:
-<<<<<<< HEAD
-        title: amount is the amount that was tipped
-        type: object
-        properties:
-          denom:
-            type: string
-          amount:
-            type: string
-        description: |-
-          Coin defines a token with a denomination and an amount.
-
-          NOTE: The amount field is an Int which implements the custom method
-          signatures required by gogoproto.
-      total_tips:
-        title: totalTips is the total amount of tips for this query data so far
-        type: object
-        properties:
-          denom:
-            type: string
-          amount:
-            type: string
-        description: |-
-          Coin defines a token with a denomination and an amount.
-
-          NOTE: The amount field is an Int which implements the custom method
-          signatures required by gogoproto.
-=======
         type: string
         title: the amount that was tipped
       total_tips:
         type: string
         title: totalTips is the total amount of tips for this query data so far
->>>>>>> 1cfa51be
     title: Tips is a struct that contains the query data and the amount it was tipped
   layer.oracle.UserTipTotal:
     type: object
@@ -4552,21 +5132,18 @@
       address:
         type: string
       total:
-<<<<<<< HEAD
-        type: object
-        properties:
-          denom:
-            type: string
-          amount:
-            type: string
-        description: |-
-          Coin defines a token with a denomination and an amount.
-
-          NOTE: The amount field is an Int which implements the custom method
-          signatures required by gogoproto.
-=======
-        type: string
->>>>>>> 1cfa51be
+        type: string
+  layer.oracle.MsgCommitReportResponse:
+    type: object
+  layer.oracle.MsgSubmitValueResponse:
+    type: object
+  layer.oracle.MsgTipResponse:
+    type: object
+  layer.oracle.MsgUpdateCyclelistResponse:
+    type: object
+    description: MsgUpdateCycleResponse defines the Msg/UpdateCycle response type.
+  layer.oracle.MsgUpdateParamsResponse:
+    type: object
   layer.registry.ABIComponent:
     type: object
     properties:
@@ -4626,11 +5203,69 @@
           extensions: treat as a golang time.duration, don't allow nil values,
           don't omit empty values
     title: DataSpec is a specification for how to interpret and aggregate data
+  layer.registry.Params:
+    type: object
+    description: Params defines the parameters for the module.
+  layer.registry.QueryDecodeQuerydataResponse:
+    type: object
+    properties:
+      spec:
+        type: string
+        description: spec is the decoded json represention of the query data hex string.
+    description: >-
+      QueryDecodeQuerydataResponse is response type for the
+      Query/DecodeQuerydata RPC method.
+  layer.registry.QueryDecodeValueResponse:
+    type: object
+    properties:
+      decodedValue:
+        type: string
+        description: decodedValue is the decoded value of the hex string.
+    description: >-
+      QueryDecodeValueResponse is response type for the Query/DecodeValue RPC
+      method.
+  layer.registry.QueryGenerateQuerydataResponse:
+    type: object
+    properties:
+      querydata:
+        type: string
+        description: querydata is the generated querydata hex string.
+    description: >-
+      QueryGenerateQuerydataResponse is response type for the
+      Query/GenerateQuerydata RPC method.
+  layer.registry.QueryGetDataSpecResponse:
+    type: object
+    properties:
+      spec:
+        $ref: '#/definitions/layer.registry.DataSpec'
+        description: spec is the data spec corresponding to the query type.
+    description: >-
+      QueryGetDataSpecResponse is response type for the Query/GetDataSpec RPC
+      method.
+  layer.registry.QueryParamsResponse:
+    type: object
+    properties:
+      params:
+        description: params holds all the parameters of this module.
+        type: object
+    description: QueryParamsResponse is response type for the Query/Params RPC method.
   layer.registry.MsgRegisterSpecResponse:
     type: object
     description: MsgRegisterSpecResponse defines the Msg/RegisterSpec response type.
   layer.registry.MsgUpdateDataSpecResponse:
     type: object
+  cosmos.base.v1beta1.DecCoin:
+    type: object
+    properties:
+      denom:
+        type: string
+      amount:
+        type: string
+    description: |-
+      DecCoin defines a token with a denomination and a decimal amount.
+
+      NOTE: The amount field is an Dec which implements the custom method
+      signatures required by gogoproto.
   cosmos.staking.v1beta1.Commission:
     type: object
     properties:
@@ -4658,6 +5293,332 @@
         format: date-time
         description: update_time is the last time the commission rate was changed.
     description: Commission defines commission parameters for a given validator.
+  layer.reporter.OracleReporter:
+    type: object
+    properties:
+      reporter:
+        type: string
+        title: reporter is the address of the reporter
+      total_tokens:
+        type: string
+        title: tokens is the amount of tokens the reporter has
+      commission:
+        title: commission for the reporter
+        type: object
+        properties:
+          commission_rates:
+            description: >-
+              commission_rates defines the initial commission rates to be used
+              for creating a validator.
+            type: object
+            properties:
+              rate:
+                type: string
+                description: >-
+                  rate is the commission rate charged to delegators, as a
+                  fraction.
+              max_rate:
+                type: string
+                description: >-
+                  max_rate defines the maximum commission rate which validator
+                  can ever charge, as a fraction.
+              max_change_rate:
+                type: string
+                description: >-
+                  max_change_rate defines the maximum daily increase of the
+                  validator commission, as a fraction.
+          update_time:
+            type: string
+            format: date-time
+            description: update_time is the last time the commission rate was changed.
+        description: Commission defines commission parameters for a given validator.
+      jailed:
+        type: boolean
+        title: jailed is a bool whether the reporter is jailed or not
+      jailed_until:
+        type: string
+        format: date-time
+        title: jailed_until is the time the reporter is jailed until
+    title: OracleReporter is the struct that holds the data for a reporter
+  layer.reporter.Params:
+    type: object
+    properties:
+      min_commission_rate:
+        type: string
+        title: >-
+          min_commission_rate, adopted from staking module, is the minimum
+          commission rate a reporter can their delegators
+    description: Params defines the parameters for the module.
+  layer.reporter.QueryDelegationRewardsResponse:
+    type: object
+    properties:
+      rewards:
+        type: array
+        items:
+          type: object
+          properties:
+            denom:
+              type: string
+            amount:
+              type: string
+          description: |-
+            DecCoin defines a token with a denomination and a decimal amount.
+
+            NOTE: The amount field is an Dec which implements the custom method
+            signatures required by gogoproto.
+        description: rewards defines the rewards accrued by a delegation.
+    description: |-
+      QueryDelegationRewardsResponse is the response type for the
+      Query/DelegationRewards RPC method.
+  layer.reporter.QueryDelegatorReporterResponse:
+    type: object
+    properties:
+      reporter:
+        type: string
+        description: reporter defines the reporter of a delegator.
+    description: |-
+      QueryDelegatorReporterResponse is the response type for the
+      Query/DelegatorReporter RPC method.
+  layer.reporter.QueryParamsResponse:
+    type: object
+    properties:
+      params:
+        description: params holds all the parameters of this module.
+        type: object
+        properties:
+          min_commission_rate:
+            type: string
+            title: >-
+              min_commission_rate, adopted from staking module, is the minimum
+              commission rate a reporter can their delegators
+    description: QueryParamsResponse is response type for the Query/Params RPC method.
+  layer.reporter.QueryReporterCommissionResponse:
+    type: object
+    properties:
+      commission:
+        description: commission defines the commission the reporter received.
+        type: object
+        properties:
+          commission:
+            type: array
+            items:
+              type: object
+              properties:
+                denom:
+                  type: string
+                amount:
+                  type: string
+              description: >-
+                DecCoin defines a token with a denomination and a decimal
+                amount.
+
+
+                NOTE: The amount field is an Dec which implements the custom
+                method
+
+                signatures required by gogoproto.
+            title: commission is the accumulated commission for the reporter
+        title: >-
+          ReporterAccumulatedCommission represents accumulated commission for a
+          reporter
+    title: |-
+      QueryReporterCommissionResponse is the response type for the
+      Query/ReporterCommission RPC method
+  layer.reporter.QueryReporterOutstandingRewardsResponse:
+    type: object
+    properties:
+      rewards:
+        type: object
+        properties:
+          rewards:
+            type: array
+            items:
+              type: object
+              properties:
+                denom:
+                  type: string
+                amount:
+                  type: string
+              description: >-
+                DecCoin defines a token with a denomination and a decimal
+                amount.
+
+
+                NOTE: The amount field is an Dec which implements the custom
+                method
+
+                signatures required by gogoproto.
+            title: rewards is the outstanding rewards for the reporter
+        description: >-
+          ReporterOutstandingRewards represents outstanding (un-withdrawn)
+          rewards
+
+          for a reporter inexpensive to track, allows simple sanity checks.
+    description: |-
+      QueryReporterOutstandingRewardsResponse is the response type for the
+      Query/ReporterOutstandingRewards RPC method.
+  layer.reporter.QueryReporterResponse:
+    type: object
+    properties:
+      reporter:
+        type: object
+        properties:
+          reporter:
+            type: string
+            title: reporter is the address of the reporter
+          total_tokens:
+            type: string
+            title: tokens is the amount of tokens the reporter has
+          commission:
+            title: commission for the reporter
+            type: object
+            properties:
+              commission_rates:
+                description: >-
+                  commission_rates defines the initial commission rates to be
+                  used for creating a validator.
+                type: object
+                properties:
+                  rate:
+                    type: string
+                    description: >-
+                      rate is the commission rate charged to delegators, as a
+                      fraction.
+                  max_rate:
+                    type: string
+                    description: >-
+                      max_rate defines the maximum commission rate which
+                      validator can ever charge, as a fraction.
+                  max_change_rate:
+                    type: string
+                    description: >-
+                      max_change_rate defines the maximum daily increase of the
+                      validator commission, as a fraction.
+              update_time:
+                type: string
+                format: date-time
+                description: update_time is the last time the commission rate was changed.
+            description: Commission defines commission parameters for a given validator.
+          jailed:
+            type: boolean
+            title: jailed is a bool whether the reporter is jailed or not
+          jailed_until:
+            type: string
+            format: date-time
+            title: jailed_until is the time the reporter is jailed until
+        title: OracleReporter is the struct that holds the data for a reporter
+    description: >-
+      QueryReporterResponse is the response type for the Query/Reporter RPC
+      method.
+  layer.reporter.QueryReporterStakeResponse:
+    type: object
+    properties:
+      stake:
+        type: string
+        description: stake defines the total tokens of a reporter.
+    description: |-
+      QueryReporterStakeResponse is the response type for the
+      Query/ReporterStake RPC method.
+  layer.reporter.QueryReportersResponse:
+    type: object
+    properties:
+      reporters:
+        type: array
+        items:
+          type: object
+          properties:
+            reporter:
+              type: string
+              title: reporter is the address of the reporter
+            total_tokens:
+              type: string
+              title: tokens is the amount of tokens the reporter has
+            commission:
+              title: commission for the reporter
+              type: object
+              properties:
+                commission_rates:
+                  description: >-
+                    commission_rates defines the initial commission rates to be
+                    used for creating a validator.
+                  type: object
+                  properties:
+                    rate:
+                      type: string
+                      description: >-
+                        rate is the commission rate charged to delegators, as a
+                        fraction.
+                    max_rate:
+                      type: string
+                      description: >-
+                        max_rate defines the maximum commission rate which
+                        validator can ever charge, as a fraction.
+                    max_change_rate:
+                      type: string
+                      description: >-
+                        max_change_rate defines the maximum daily increase of
+                        the validator commission, as a fraction.
+                update_time:
+                  type: string
+                  format: date-time
+                  description: >-
+                    update_time is the last time the commission rate was
+                    changed.
+              description: Commission defines commission parameters for a given validator.
+            jailed:
+              type: boolean
+              title: jailed is a bool whether the reporter is jailed or not
+            jailed_until:
+              type: string
+              format: date-time
+              title: jailed_until is the time the reporter is jailed until
+          title: OracleReporter is the struct that holds the data for a reporter
+        description: all the reporters.
+    description: >-
+      QueryReportersResponse is the response type for the Query/Reporters RPC
+      method.
+  layer.reporter.ReporterAccumulatedCommission:
+    type: object
+    properties:
+      commission:
+        type: array
+        items:
+          type: object
+          properties:
+            denom:
+              type: string
+            amount:
+              type: string
+          description: |-
+            DecCoin defines a token with a denomination and a decimal amount.
+
+            NOTE: The amount field is an Dec which implements the custom method
+            signatures required by gogoproto.
+        title: commission is the accumulated commission for the reporter
+    title: >-
+      ReporterAccumulatedCommission represents accumulated commission for a
+      reporter
+  layer.reporter.ReporterOutstandingRewards:
+    type: object
+    properties:
+      rewards:
+        type: array
+        items:
+          type: object
+          properties:
+            denom:
+              type: string
+            amount:
+              type: string
+          description: |-
+            DecCoin defines a token with a denomination and a decimal amount.
+
+            NOTE: The amount field is an Dec which implements the custom method
+            signatures required by gogoproto.
+        title: rewards is the outstanding rewards for the reporter
+    description: |-
+      ReporterOutstandingRewards represents outstanding (un-withdrawn) rewards
+      for a reporter inexpensive to track, allows simple sanity checks.
   layer.reporter.MsgCreateReporterResponse:
     type: object
   layer.reporter.MsgDelegateReporterResponse:
@@ -4715,21 +5676,9 @@
     description: |-
       MsgWithdrawReporterCommissionResponse defines the
       Msg/WithdrawReporterCommission response type.
-<<<<<<< HEAD
-=======
   layer.reporter.MsgWithdrawTipResponse:
     type: object
     description: MsgWithdrawTipResponse defines the Msg/WithdrawTip response type.
->>>>>>> 1cfa51be
-  layer.reporter.Params:
-    type: object
-    properties:
-      min_commission_rate:
-        type: string
-        title: >-
-          min_commission_rate, adopted from staking module, is the minimum
-          commission rate a reporter can their delegators
-    description: Params defines the parameters for the module.
   layer.reporter.TokenOrigin:
     type: object
     properties:
