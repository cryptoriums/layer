package keeper

import (
	"context"
	"reflect"
	"time"

	"github.com/ethereum/go-ethereum/accounts/abi"
	"github.com/tellor-io/layer/utils"
	"github.com/tellor-io/layer/x/oracle/types"

	errorsmod "cosmossdk.io/errors"
	"cosmossdk.io/math"

	sdk "github.com/cosmos/cosmos-sdk/types"
	sdkerrors "github.com/cosmos/cosmos-sdk/types/errors"
)

const (
	TRBBridgeQueryType = "TRBBridge"
)

<<<<<<< HEAD
func (k Keeper) tokenBridgeDepositCheck(ctx context.Context, queryData []byte) (types.QueryMeta, error) {
=======
func (k Keeper) TokenBridgeDepositCheck(currentTime time.Time, queryData []byte) (types.QueryMeta, error) {
>>>>>>> ea053b02
	// decode query data partial
	StringType, err := abi.NewType("string", "", nil)
	if err != nil {
		return types.QueryMeta{}, err
	}
	BytesType, err := abi.NewType("bytes", "", nil)
	if err != nil {
		return types.QueryMeta{}, err
	}
	initialArgs := abi.Arguments{
		{Type: StringType},
		{Type: BytesType},
	}
	queryDataDecodedPartial, err := initialArgs.Unpack(queryData)
	if err != nil {
		return types.QueryMeta{}, err
	}
	if len(queryDataDecodedPartial) != 2 {
		return types.QueryMeta{}, errorsmod.Wrapf(sdkerrors.ErrInvalidRequest, "invalid query data length")
	}
	// check if first arg is a string
	if reflect.TypeOf(queryDataDecodedPartial[0]).Kind() != reflect.String {
		return types.QueryMeta{}, errorsmod.Wrapf(sdkerrors.ErrInvalidRequest, "invalid query data type")
	}
	if queryDataDecodedPartial[0].(string) != TRBBridgeQueryType {
		return types.QueryMeta{}, types.ErrNotTokenDeposit
	}
	// decode query data arguments
	BoolType, err := abi.NewType("bool", "", nil)
	if err != nil {
		return types.QueryMeta{}, err
	}
	Uint256Type, err := abi.NewType("uint256", "", nil)
	if err != nil {
		return types.QueryMeta{}, err
	}

	queryDataArgs := abi.Arguments{
		{Type: BoolType},
		{Type: Uint256Type},
	}

	queryDataArgsDecoded, err := queryDataArgs.Unpack(queryDataDecodedPartial[1].([]byte))
	if err != nil {
		return types.QueryMeta{}, err
	}

	if len(queryDataArgsDecoded) != 2 {
		return types.QueryMeta{}, errorsmod.Wrapf(sdkerrors.ErrInvalidRequest, "invalid query data arguments length")
	}

	// check if first arg is a bool
	if reflect.TypeOf(queryDataArgsDecoded[0]).Kind() != reflect.Bool {
		return types.QueryMeta{}, errorsmod.Wrapf(sdkerrors.ErrInvalidRequest, "invalid query data arguments type")
	}

	if !queryDataArgsDecoded[0].(bool) {
		return types.QueryMeta{}, types.ErrNotTokenDeposit
	}

	queryId := utils.QueryIDFromData(queryData)
	nextId, err := k.QuerySequencer.Next(ctx)
	if err != nil {
		return types.QueryMeta{}, err
	}
	// get block timestamp
	query := types.QueryMeta{
		Id:                    nextId,
		RegistrySpecTimeframe: time.Hour,
		Expiration:            sdk.UnwrapSDKContext(ctx).BlockTime().Add(time.Hour),
		QueryType:             TRBBridgeQueryType,
		QueryId:               queryId,
		Amount:                math.NewInt(0),
	}

	return query, nil
}<|MERGE_RESOLUTION|>--- conflicted
+++ resolved
@@ -20,11 +20,7 @@
 	TRBBridgeQueryType = "TRBBridge"
 )
 
-<<<<<<< HEAD
-func (k Keeper) tokenBridgeDepositCheck(ctx context.Context, queryData []byte) (types.QueryMeta, error) {
-=======
-func (k Keeper) TokenBridgeDepositCheck(currentTime time.Time, queryData []byte) (types.QueryMeta, error) {
->>>>>>> ea053b02
+func (k Keeper) TokenBridgeDepositCheck(ctx context.Context, queryData []byte) (types.QueryMeta, error) {
 	// decode query data partial
 	StringType, err := abi.NewType("string", "", nil)
 	if err != nil {
