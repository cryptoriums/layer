--- conflicted
+++ resolved
@@ -740,922 +740,6 @@
 	0, // [0:0] is the sub-list for field type_name
 }
 
-<<<<<<< HEAD
-// ProtoMethods returns optional fastReflectionFeature-path implementations of various operations.
-// This method may return nil.
-//
-// The returned methods type is identical to
-// "google.golang.org/protobuf/runtime/protoiface".Methods.
-// Consult the protoiface package documentation for details.
-func (x *fastReflection_CommitReport) ProtoMethods() *protoiface.Methods {
-	size := func(input protoiface.SizeInput) protoiface.SizeOutput {
-		x := input.Message.Interface().(*CommitReport)
-		if x == nil {
-			return protoiface.SizeOutput{
-				NoUnkeyedLiterals: input.NoUnkeyedLiterals,
-				Size:              0,
-			}
-		}
-		options := runtime.SizeInputToOptions(input)
-		_ = options
-		var n int
-		var l int
-		_ = l
-		if x.Report != nil {
-			l = options.Size(x.Report)
-			n += 1 + l + runtime.Sov(uint64(l))
-		}
-		if x.Block != 0 {
-			n += 1 + runtime.Sov(uint64(x.Block))
-		}
-		if x.unknownFields != nil {
-			n += len(x.unknownFields)
-		}
-		return protoiface.SizeOutput{
-			NoUnkeyedLiterals: input.NoUnkeyedLiterals,
-			Size:              n,
-		}
-	}
-
-	marshal := func(input protoiface.MarshalInput) (protoiface.MarshalOutput, error) {
-		x := input.Message.Interface().(*CommitReport)
-		if x == nil {
-			return protoiface.MarshalOutput{
-				NoUnkeyedLiterals: input.NoUnkeyedLiterals,
-				Buf:               input.Buf,
-			}, nil
-		}
-		options := runtime.MarshalInputToOptions(input)
-		_ = options
-		size := options.Size(x)
-		dAtA := make([]byte, size)
-		i := len(dAtA)
-		_ = i
-		var l int
-		_ = l
-		if x.unknownFields != nil {
-			i -= len(x.unknownFields)
-			copy(dAtA[i:], x.unknownFields)
-		}
-		if x.Block != 0 {
-			i = runtime.EncodeVarint(dAtA, i, uint64(x.Block))
-			i--
-			dAtA[i] = 0x10
-		}
-		if x.Report != nil {
-			encoded, err := options.Marshal(x.Report)
-			if err != nil {
-				return protoiface.MarshalOutput{
-					NoUnkeyedLiterals: input.NoUnkeyedLiterals,
-					Buf:               input.Buf,
-				}, err
-			}
-			i -= len(encoded)
-			copy(dAtA[i:], encoded)
-			i = runtime.EncodeVarint(dAtA, i, uint64(len(encoded)))
-			i--
-			dAtA[i] = 0xa
-		}
-		if input.Buf != nil {
-			input.Buf = append(input.Buf, dAtA...)
-		} else {
-			input.Buf = dAtA
-		}
-		return protoiface.MarshalOutput{
-			NoUnkeyedLiterals: input.NoUnkeyedLiterals,
-			Buf:               input.Buf,
-		}, nil
-	}
-	unmarshal := func(input protoiface.UnmarshalInput) (protoiface.UnmarshalOutput, error) {
-		x := input.Message.Interface().(*CommitReport)
-		if x == nil {
-			return protoiface.UnmarshalOutput{
-				NoUnkeyedLiterals: input.NoUnkeyedLiterals,
-				Flags:             input.Flags,
-			}, nil
-		}
-		options := runtime.UnmarshalInputToOptions(input)
-		_ = options
-		dAtA := input.Buf
-		l := len(dAtA)
-		iNdEx := 0
-		for iNdEx < l {
-			preIndex := iNdEx
-			var wire uint64
-			for shift := uint(0); ; shift += 7 {
-				if shift >= 64 {
-					return protoiface.UnmarshalOutput{NoUnkeyedLiterals: input.NoUnkeyedLiterals, Flags: input.Flags}, runtime.ErrIntOverflow
-				}
-				if iNdEx >= l {
-					return protoiface.UnmarshalOutput{NoUnkeyedLiterals: input.NoUnkeyedLiterals, Flags: input.Flags}, io.ErrUnexpectedEOF
-				}
-				b := dAtA[iNdEx]
-				iNdEx++
-				wire |= uint64(b&0x7F) << shift
-				if b < 0x80 {
-					break
-				}
-			}
-			fieldNum := int32(wire >> 3)
-			wireType := int(wire & 0x7)
-			if wireType == 4 {
-				return protoiface.UnmarshalOutput{NoUnkeyedLiterals: input.NoUnkeyedLiterals, Flags: input.Flags}, fmt.Errorf("proto: CommitReport: wiretype end group for non-group")
-			}
-			if fieldNum <= 0 {
-				return protoiface.UnmarshalOutput{NoUnkeyedLiterals: input.NoUnkeyedLiterals, Flags: input.Flags}, fmt.Errorf("proto: CommitReport: illegal tag %d (wire type %d)", fieldNum, wire)
-			}
-			switch fieldNum {
-			case 1:
-				if wireType != 2 {
-					return protoiface.UnmarshalOutput{NoUnkeyedLiterals: input.NoUnkeyedLiterals, Flags: input.Flags}, fmt.Errorf("proto: wrong wireType = %d for field Report", wireType)
-				}
-				var msglen int
-				for shift := uint(0); ; shift += 7 {
-					if shift >= 64 {
-						return protoiface.UnmarshalOutput{NoUnkeyedLiterals: input.NoUnkeyedLiterals, Flags: input.Flags}, runtime.ErrIntOverflow
-					}
-					if iNdEx >= l {
-						return protoiface.UnmarshalOutput{NoUnkeyedLiterals: input.NoUnkeyedLiterals, Flags: input.Flags}, io.ErrUnexpectedEOF
-					}
-					b := dAtA[iNdEx]
-					iNdEx++
-					msglen |= int(b&0x7F) << shift
-					if b < 0x80 {
-						break
-					}
-				}
-				if msglen < 0 {
-					return protoiface.UnmarshalOutput{NoUnkeyedLiterals: input.NoUnkeyedLiterals, Flags: input.Flags}, runtime.ErrInvalidLength
-				}
-				postIndex := iNdEx + msglen
-				if postIndex < 0 {
-					return protoiface.UnmarshalOutput{NoUnkeyedLiterals: input.NoUnkeyedLiterals, Flags: input.Flags}, runtime.ErrInvalidLength
-				}
-				if postIndex > l {
-					return protoiface.UnmarshalOutput{NoUnkeyedLiterals: input.NoUnkeyedLiterals, Flags: input.Flags}, io.ErrUnexpectedEOF
-				}
-				if x.Report == nil {
-					x.Report = &Commit{}
-				}
-				if err := options.Unmarshal(dAtA[iNdEx:postIndex], x.Report); err != nil {
-					return protoiface.UnmarshalOutput{NoUnkeyedLiterals: input.NoUnkeyedLiterals, Flags: input.Flags}, err
-				}
-				iNdEx = postIndex
-			case 2:
-				if wireType != 0 {
-					return protoiface.UnmarshalOutput{NoUnkeyedLiterals: input.NoUnkeyedLiterals, Flags: input.Flags}, fmt.Errorf("proto: wrong wireType = %d for field Block", wireType)
-				}
-				x.Block = 0
-				for shift := uint(0); ; shift += 7 {
-					if shift >= 64 {
-						return protoiface.UnmarshalOutput{NoUnkeyedLiterals: input.NoUnkeyedLiterals, Flags: input.Flags}, runtime.ErrIntOverflow
-					}
-					if iNdEx >= l {
-						return protoiface.UnmarshalOutput{NoUnkeyedLiterals: input.NoUnkeyedLiterals, Flags: input.Flags}, io.ErrUnexpectedEOF
-					}
-					b := dAtA[iNdEx]
-					iNdEx++
-					x.Block |= int64(b&0x7F) << shift
-					if b < 0x80 {
-						break
-					}
-				}
-			default:
-				iNdEx = preIndex
-				skippy, err := runtime.Skip(dAtA[iNdEx:])
-				if err != nil {
-					return protoiface.UnmarshalOutput{NoUnkeyedLiterals: input.NoUnkeyedLiterals, Flags: input.Flags}, err
-				}
-				if (skippy < 0) || (iNdEx+skippy) < 0 {
-					return protoiface.UnmarshalOutput{NoUnkeyedLiterals: input.NoUnkeyedLiterals, Flags: input.Flags}, runtime.ErrInvalidLength
-				}
-				if (iNdEx + skippy) > l {
-					return protoiface.UnmarshalOutput{NoUnkeyedLiterals: input.NoUnkeyedLiterals, Flags: input.Flags}, io.ErrUnexpectedEOF
-				}
-				if !options.DiscardUnknown {
-					x.unknownFields = append(x.unknownFields, dAtA[iNdEx:iNdEx+skippy]...)
-				}
-				iNdEx += skippy
-			}
-		}
-
-		if iNdEx > l {
-			return protoiface.UnmarshalOutput{NoUnkeyedLiterals: input.NoUnkeyedLiterals, Flags: input.Flags}, io.ErrUnexpectedEOF
-		}
-		return protoiface.UnmarshalOutput{NoUnkeyedLiterals: input.NoUnkeyedLiterals, Flags: input.Flags}, nil
-	}
-	return &protoiface.Methods{
-		NoUnkeyedLiterals: struct{}{},
-		Flags:             protoiface.SupportMarshalDeterministic | protoiface.SupportUnmarshalDiscardUnknown,
-		Size:              size,
-		Marshal:           marshal,
-		Unmarshal:         unmarshal,
-		Merge:             nil,
-		CheckInitialized:  nil,
-	}
-}
-
-var _ protoreflect.List = (*_CommitsByHeight_1_list)(nil)
-
-type _CommitsByHeight_1_list struct {
-	list *[]*Commit
-}
-
-func (x *_CommitsByHeight_1_list) Len() int {
-	if x.list == nil {
-		return 0
-	}
-	return len(*x.list)
-}
-
-func (x *_CommitsByHeight_1_list) Get(i int) protoreflect.Value {
-	return protoreflect.ValueOfMessage((*x.list)[i].ProtoReflect())
-}
-
-func (x *_CommitsByHeight_1_list) Set(i int, value protoreflect.Value) {
-	valueUnwrapped := value.Message()
-	concreteValue := valueUnwrapped.Interface().(*Commit)
-	(*x.list)[i] = concreteValue
-}
-
-func (x *_CommitsByHeight_1_list) Append(value protoreflect.Value) {
-	valueUnwrapped := value.Message()
-	concreteValue := valueUnwrapped.Interface().(*Commit)
-	*x.list = append(*x.list, concreteValue)
-}
-
-func (x *_CommitsByHeight_1_list) AppendMutable() protoreflect.Value {
-	v := new(Commit)
-	*x.list = append(*x.list, v)
-	return protoreflect.ValueOfMessage(v.ProtoReflect())
-}
-
-func (x *_CommitsByHeight_1_list) Truncate(n int) {
-	for i := n; i < len(*x.list); i++ {
-		(*x.list)[i] = nil
-	}
-	*x.list = (*x.list)[:n]
-}
-
-func (x *_CommitsByHeight_1_list) NewElement() protoreflect.Value {
-	v := new(Commit)
-	return protoreflect.ValueOfMessage(v.ProtoReflect())
-}
-
-func (x *_CommitsByHeight_1_list) IsValid() bool {
-	return x.list != nil
-}
-
-var (
-	md_CommitsByHeight         protoreflect.MessageDescriptor
-	fd_CommitsByHeight_commits protoreflect.FieldDescriptor
-)
-
-func init() {
-	file_layer_oracle_commit_report_proto_init()
-	md_CommitsByHeight = File_layer_oracle_commit_report_proto.Messages().ByName("CommitsByHeight")
-	fd_CommitsByHeight_commits = md_CommitsByHeight.Fields().ByName("commits")
-}
-
-var _ protoreflect.Message = (*fastReflection_CommitsByHeight)(nil)
-
-type fastReflection_CommitsByHeight CommitsByHeight
-
-func (x *CommitsByHeight) ProtoReflect() protoreflect.Message {
-	return (*fastReflection_CommitsByHeight)(x)
-}
-
-func (x *CommitsByHeight) slowProtoReflect() protoreflect.Message {
-	mi := &file_layer_oracle_commit_report_proto_msgTypes[2]
-	if protoimpl.UnsafeEnabled && x != nil {
-		ms := protoimpl.X.MessageStateOf(protoimpl.Pointer(x))
-		if ms.LoadMessageInfo() == nil {
-			ms.StoreMessageInfo(mi)
-		}
-		return ms
-	}
-	return mi.MessageOf(x)
-}
-
-var _fastReflection_CommitsByHeight_messageType fastReflection_CommitsByHeight_messageType
-var _ protoreflect.MessageType = fastReflection_CommitsByHeight_messageType{}
-
-type fastReflection_CommitsByHeight_messageType struct{}
-
-func (x fastReflection_CommitsByHeight_messageType) Zero() protoreflect.Message {
-	return (*fastReflection_CommitsByHeight)(nil)
-}
-func (x fastReflection_CommitsByHeight_messageType) New() protoreflect.Message {
-	return new(fastReflection_CommitsByHeight)
-}
-func (x fastReflection_CommitsByHeight_messageType) Descriptor() protoreflect.MessageDescriptor {
-	return md_CommitsByHeight
-}
-
-// Descriptor returns message descriptor, which contains only the protobuf
-// type information for the message.
-func (x *fastReflection_CommitsByHeight) Descriptor() protoreflect.MessageDescriptor {
-	return md_CommitsByHeight
-}
-
-// Type returns the message type, which encapsulates both Go and protobuf
-// type information. If the Go type information is not needed,
-// it is recommended that the message descriptor be used instead.
-func (x *fastReflection_CommitsByHeight) Type() protoreflect.MessageType {
-	return _fastReflection_CommitsByHeight_messageType
-}
-
-// New returns a newly allocated and mutable empty message.
-func (x *fastReflection_CommitsByHeight) New() protoreflect.Message {
-	return new(fastReflection_CommitsByHeight)
-}
-
-// Interface unwraps the message reflection interface and
-// returns the underlying ProtoMessage interface.
-func (x *fastReflection_CommitsByHeight) Interface() protoreflect.ProtoMessage {
-	return (*CommitsByHeight)(x)
-}
-
-// Range iterates over every populated field in an undefined order,
-// calling f for each field descriptor and value encountered.
-// Range returns immediately if f returns false.
-// While iterating, mutating operations may only be performed
-// on the current field descriptor.
-func (x *fastReflection_CommitsByHeight) Range(f func(protoreflect.FieldDescriptor, protoreflect.Value) bool) {
-	if len(x.Commits) != 0 {
-		value := protoreflect.ValueOfList(&_CommitsByHeight_1_list{list: &x.Commits})
-		if !f(fd_CommitsByHeight_commits, value) {
-			return
-		}
-	}
-}
-
-// Has reports whether a field is populated.
-//
-// Some fields have the property of nullability where it is possible to
-// distinguish between the default value of a field and whether the field
-// was explicitly populated with the default value. Singular message fields,
-// member fields of a oneof, and proto2 scalar fields are nullable. Such
-// fields are populated only if explicitly set.
-//
-// In other cases (aside from the nullable cases above),
-// a proto3 scalar field is populated if it contains a non-zero value, and
-// a repeated field is populated if it is non-empty.
-func (x *fastReflection_CommitsByHeight) Has(fd protoreflect.FieldDescriptor) bool {
-	switch fd.FullName() {
-	case "layer.oracle.CommitsByHeight.commits":
-		return len(x.Commits) != 0
-	default:
-		if fd.IsExtension() {
-			panic(fmt.Errorf("proto3 declared messages do not support extensions: layer.oracle.CommitsByHeight"))
-		}
-		panic(fmt.Errorf("message layer.oracle.CommitsByHeight does not contain field %s", fd.FullName()))
-	}
-}
-
-// Clear clears the field such that a subsequent Has call reports false.
-//
-// Clearing an extension field clears both the extension type and value
-// associated with the given field number.
-//
-// Clear is a mutating operation and unsafe for concurrent use.
-func (x *fastReflection_CommitsByHeight) Clear(fd protoreflect.FieldDescriptor) {
-	switch fd.FullName() {
-	case "layer.oracle.CommitsByHeight.commits":
-		x.Commits = nil
-	default:
-		if fd.IsExtension() {
-			panic(fmt.Errorf("proto3 declared messages do not support extensions: layer.oracle.CommitsByHeight"))
-		}
-		panic(fmt.Errorf("message layer.oracle.CommitsByHeight does not contain field %s", fd.FullName()))
-	}
-}
-
-// Get retrieves the value for a field.
-//
-// For unpopulated scalars, it returns the default value, where
-// the default value of a bytes scalar is guaranteed to be a copy.
-// For unpopulated composite types, it returns an empty, read-only view
-// of the value; to obtain a mutable reference, use Mutable.
-func (x *fastReflection_CommitsByHeight) Get(descriptor protoreflect.FieldDescriptor) protoreflect.Value {
-	switch descriptor.FullName() {
-	case "layer.oracle.CommitsByHeight.commits":
-		if len(x.Commits) == 0 {
-			return protoreflect.ValueOfList(&_CommitsByHeight_1_list{})
-		}
-		listValue := &_CommitsByHeight_1_list{list: &x.Commits}
-		return protoreflect.ValueOfList(listValue)
-	default:
-		if descriptor.IsExtension() {
-			panic(fmt.Errorf("proto3 declared messages do not support extensions: layer.oracle.CommitsByHeight"))
-		}
-		panic(fmt.Errorf("message layer.oracle.CommitsByHeight does not contain field %s", descriptor.FullName()))
-	}
-}
-
-// Set stores the value for a field.
-//
-// For a field belonging to a oneof, it implicitly clears any other field
-// that may be currently set within the same oneof.
-// For extension fields, it implicitly stores the provided ExtensionType.
-// When setting a composite type, it is unspecified whether the stored value
-// aliases the source's memory in any way. If the composite value is an
-// empty, read-only value, then it panics.
-//
-// Set is a mutating operation and unsafe for concurrent use.
-func (x *fastReflection_CommitsByHeight) Set(fd protoreflect.FieldDescriptor, value protoreflect.Value) {
-	switch fd.FullName() {
-	case "layer.oracle.CommitsByHeight.commits":
-		lv := value.List()
-		clv := lv.(*_CommitsByHeight_1_list)
-		x.Commits = *clv.list
-	default:
-		if fd.IsExtension() {
-			panic(fmt.Errorf("proto3 declared messages do not support extensions: layer.oracle.CommitsByHeight"))
-		}
-		panic(fmt.Errorf("message layer.oracle.CommitsByHeight does not contain field %s", fd.FullName()))
-	}
-}
-
-// Mutable returns a mutable reference to a composite type.
-//
-// If the field is unpopulated, it may allocate a composite value.
-// For a field belonging to a oneof, it implicitly clears any other field
-// that may be currently set within the same oneof.
-// For extension fields, it implicitly stores the provided ExtensionType
-// if not already stored.
-// It panics if the field does not contain a composite type.
-//
-// Mutable is a mutating operation and unsafe for concurrent use.
-func (x *fastReflection_CommitsByHeight) Mutable(fd protoreflect.FieldDescriptor) protoreflect.Value {
-	switch fd.FullName() {
-	case "layer.oracle.CommitsByHeight.commits":
-		if x.Commits == nil {
-			x.Commits = []*Commit{}
-		}
-		value := &_CommitsByHeight_1_list{list: &x.Commits}
-		return protoreflect.ValueOfList(value)
-	default:
-		if fd.IsExtension() {
-			panic(fmt.Errorf("proto3 declared messages do not support extensions: layer.oracle.CommitsByHeight"))
-		}
-		panic(fmt.Errorf("message layer.oracle.CommitsByHeight does not contain field %s", fd.FullName()))
-	}
-}
-
-// NewField returns a new value that is assignable to the field
-// for the given descriptor. For scalars, this returns the default value.
-// For lists, maps, and messages, this returns a new, empty, mutable value.
-func (x *fastReflection_CommitsByHeight) NewField(fd protoreflect.FieldDescriptor) protoreflect.Value {
-	switch fd.FullName() {
-	case "layer.oracle.CommitsByHeight.commits":
-		list := []*Commit{}
-		return protoreflect.ValueOfList(&_CommitsByHeight_1_list{list: &list})
-	default:
-		if fd.IsExtension() {
-			panic(fmt.Errorf("proto3 declared messages do not support extensions: layer.oracle.CommitsByHeight"))
-		}
-		panic(fmt.Errorf("message layer.oracle.CommitsByHeight does not contain field %s", fd.FullName()))
-	}
-}
-
-// WhichOneof reports which field within the oneof is populated,
-// returning nil if none are populated.
-// It panics if the oneof descriptor does not belong to this message.
-func (x *fastReflection_CommitsByHeight) WhichOneof(d protoreflect.OneofDescriptor) protoreflect.FieldDescriptor {
-	switch d.FullName() {
-	default:
-		panic(fmt.Errorf("%s is not a oneof field in layer.oracle.CommitsByHeight", d.FullName()))
-	}
-	panic("unreachable")
-}
-
-// GetUnknown retrieves the entire list of unknown fields.
-// The caller may only mutate the contents of the RawFields
-// if the mutated bytes are stored back into the message with SetUnknown.
-func (x *fastReflection_CommitsByHeight) GetUnknown() protoreflect.RawFields {
-	return x.unknownFields
-}
-
-// SetUnknown stores an entire list of unknown fields.
-// The raw fields must be syntactically valid according to the wire format.
-// An implementation may panic if this is not the case.
-// Once stored, the caller must not mutate the content of the RawFields.
-// An empty RawFields may be passed to clear the fields.
-//
-// SetUnknown is a mutating operation and unsafe for concurrent use.
-func (x *fastReflection_CommitsByHeight) SetUnknown(fields protoreflect.RawFields) {
-	x.unknownFields = fields
-}
-
-// IsValid reports whether the message is valid.
-//
-// An invalid message is an empty, read-only value.
-//
-// An invalid message often corresponds to a nil pointer of the concrete
-// message type, but the details are implementation dependent.
-// Validity is not part of the protobuf data model, and may not
-// be preserved in marshaling or other operations.
-func (x *fastReflection_CommitsByHeight) IsValid() bool {
-	return x != nil
-}
-
-// ProtoMethods returns optional fastReflectionFeature-path implementations of various operations.
-// This method may return nil.
-//
-// The returned methods type is identical to
-// "google.golang.org/protobuf/runtime/protoiface".Methods.
-// Consult the protoiface package documentation for details.
-func (x *fastReflection_CommitsByHeight) ProtoMethods() *protoiface.Methods {
-	size := func(input protoiface.SizeInput) protoiface.SizeOutput {
-		x := input.Message.Interface().(*CommitsByHeight)
-		if x == nil {
-			return protoiface.SizeOutput{
-				NoUnkeyedLiterals: input.NoUnkeyedLiterals,
-				Size:              0,
-			}
-		}
-		options := runtime.SizeInputToOptions(input)
-		_ = options
-		var n int
-		var l int
-		_ = l
-		if len(x.Commits) > 0 {
-			for _, e := range x.Commits {
-				l = options.Size(e)
-				n += 1 + l + runtime.Sov(uint64(l))
-			}
-		}
-		if x.unknownFields != nil {
-			n += len(x.unknownFields)
-		}
-		return protoiface.SizeOutput{
-			NoUnkeyedLiterals: input.NoUnkeyedLiterals,
-			Size:              n,
-		}
-	}
-
-	marshal := func(input protoiface.MarshalInput) (protoiface.MarshalOutput, error) {
-		x := input.Message.Interface().(*CommitsByHeight)
-		if x == nil {
-			return protoiface.MarshalOutput{
-				NoUnkeyedLiterals: input.NoUnkeyedLiterals,
-				Buf:               input.Buf,
-			}, nil
-		}
-		options := runtime.MarshalInputToOptions(input)
-		_ = options
-		size := options.Size(x)
-		dAtA := make([]byte, size)
-		i := len(dAtA)
-		_ = i
-		var l int
-		_ = l
-		if x.unknownFields != nil {
-			i -= len(x.unknownFields)
-			copy(dAtA[i:], x.unknownFields)
-		}
-		if len(x.Commits) > 0 {
-			for iNdEx := len(x.Commits) - 1; iNdEx >= 0; iNdEx-- {
-				encoded, err := options.Marshal(x.Commits[iNdEx])
-				if err != nil {
-					return protoiface.MarshalOutput{
-						NoUnkeyedLiterals: input.NoUnkeyedLiterals,
-						Buf:               input.Buf,
-					}, err
-				}
-				i -= len(encoded)
-				copy(dAtA[i:], encoded)
-				i = runtime.EncodeVarint(dAtA, i, uint64(len(encoded)))
-				i--
-				dAtA[i] = 0xa
-			}
-		}
-		if input.Buf != nil {
-			input.Buf = append(input.Buf, dAtA...)
-		} else {
-			input.Buf = dAtA
-		}
-		return protoiface.MarshalOutput{
-			NoUnkeyedLiterals: input.NoUnkeyedLiterals,
-			Buf:               input.Buf,
-		}, nil
-	}
-	unmarshal := func(input protoiface.UnmarshalInput) (protoiface.UnmarshalOutput, error) {
-		x := input.Message.Interface().(*CommitsByHeight)
-		if x == nil {
-			return protoiface.UnmarshalOutput{
-				NoUnkeyedLiterals: input.NoUnkeyedLiterals,
-				Flags:             input.Flags,
-			}, nil
-		}
-		options := runtime.UnmarshalInputToOptions(input)
-		_ = options
-		dAtA := input.Buf
-		l := len(dAtA)
-		iNdEx := 0
-		for iNdEx < l {
-			preIndex := iNdEx
-			var wire uint64
-			for shift := uint(0); ; shift += 7 {
-				if shift >= 64 {
-					return protoiface.UnmarshalOutput{NoUnkeyedLiterals: input.NoUnkeyedLiterals, Flags: input.Flags}, runtime.ErrIntOverflow
-				}
-				if iNdEx >= l {
-					return protoiface.UnmarshalOutput{NoUnkeyedLiterals: input.NoUnkeyedLiterals, Flags: input.Flags}, io.ErrUnexpectedEOF
-				}
-				b := dAtA[iNdEx]
-				iNdEx++
-				wire |= uint64(b&0x7F) << shift
-				if b < 0x80 {
-					break
-				}
-			}
-			fieldNum := int32(wire >> 3)
-			wireType := int(wire & 0x7)
-			if wireType == 4 {
-				return protoiface.UnmarshalOutput{NoUnkeyedLiterals: input.NoUnkeyedLiterals, Flags: input.Flags}, fmt.Errorf("proto: CommitsByHeight: wiretype end group for non-group")
-			}
-			if fieldNum <= 0 {
-				return protoiface.UnmarshalOutput{NoUnkeyedLiterals: input.NoUnkeyedLiterals, Flags: input.Flags}, fmt.Errorf("proto: CommitsByHeight: illegal tag %d (wire type %d)", fieldNum, wire)
-			}
-			switch fieldNum {
-			case 1:
-				if wireType != 2 {
-					return protoiface.UnmarshalOutput{NoUnkeyedLiterals: input.NoUnkeyedLiterals, Flags: input.Flags}, fmt.Errorf("proto: wrong wireType = %d for field Commits", wireType)
-				}
-				var msglen int
-				for shift := uint(0); ; shift += 7 {
-					if shift >= 64 {
-						return protoiface.UnmarshalOutput{NoUnkeyedLiterals: input.NoUnkeyedLiterals, Flags: input.Flags}, runtime.ErrIntOverflow
-					}
-					if iNdEx >= l {
-						return protoiface.UnmarshalOutput{NoUnkeyedLiterals: input.NoUnkeyedLiterals, Flags: input.Flags}, io.ErrUnexpectedEOF
-					}
-					b := dAtA[iNdEx]
-					iNdEx++
-					msglen |= int(b&0x7F) << shift
-					if b < 0x80 {
-						break
-					}
-				}
-				if msglen < 0 {
-					return protoiface.UnmarshalOutput{NoUnkeyedLiterals: input.NoUnkeyedLiterals, Flags: input.Flags}, runtime.ErrInvalidLength
-				}
-				postIndex := iNdEx + msglen
-				if postIndex < 0 {
-					return protoiface.UnmarshalOutput{NoUnkeyedLiterals: input.NoUnkeyedLiterals, Flags: input.Flags}, runtime.ErrInvalidLength
-				}
-				if postIndex > l {
-					return protoiface.UnmarshalOutput{NoUnkeyedLiterals: input.NoUnkeyedLiterals, Flags: input.Flags}, io.ErrUnexpectedEOF
-				}
-				x.Commits = append(x.Commits, &Commit{})
-				if err := options.Unmarshal(dAtA[iNdEx:postIndex], x.Commits[len(x.Commits)-1]); err != nil {
-					return protoiface.UnmarshalOutput{NoUnkeyedLiterals: input.NoUnkeyedLiterals, Flags: input.Flags}, err
-				}
-				iNdEx = postIndex
-			default:
-				iNdEx = preIndex
-				skippy, err := runtime.Skip(dAtA[iNdEx:])
-				if err != nil {
-					return protoiface.UnmarshalOutput{NoUnkeyedLiterals: input.NoUnkeyedLiterals, Flags: input.Flags}, err
-				}
-				if (skippy < 0) || (iNdEx+skippy) < 0 {
-					return protoiface.UnmarshalOutput{NoUnkeyedLiterals: input.NoUnkeyedLiterals, Flags: input.Flags}, runtime.ErrInvalidLength
-				}
-				if (iNdEx + skippy) > l {
-					return protoiface.UnmarshalOutput{NoUnkeyedLiterals: input.NoUnkeyedLiterals, Flags: input.Flags}, io.ErrUnexpectedEOF
-				}
-				if !options.DiscardUnknown {
-					x.unknownFields = append(x.unknownFields, dAtA[iNdEx:iNdEx+skippy]...)
-				}
-				iNdEx += skippy
-			}
-		}
-
-		if iNdEx > l {
-			return protoiface.UnmarshalOutput{NoUnkeyedLiterals: input.NoUnkeyedLiterals, Flags: input.Flags}, io.ErrUnexpectedEOF
-		}
-		return protoiface.UnmarshalOutput{NoUnkeyedLiterals: input.NoUnkeyedLiterals, Flags: input.Flags}, nil
-	}
-	return &protoiface.Methods{
-		NoUnkeyedLiterals: struct{}{},
-		Flags:             protoiface.SupportMarshalDeterministic | protoiface.SupportUnmarshalDiscardUnknown,
-		Size:              size,
-		Marshal:           marshal,
-		Unmarshal:         unmarshal,
-		Merge:             nil,
-		CheckInitialized:  nil,
-	}
-}
-
-// Code generated by protoc-gen-go. DO NOT EDIT.
-// versions:
-// 	protoc-gen-go v1.27.0
-// 	protoc        (unknown)
-// source: layer/oracle/commit_report.proto
-
-const (
-	// Verify that this generated code is sufficiently up-to-date.
-	_ = protoimpl.EnforceVersion(20 - protoimpl.MinVersion)
-	// Verify that runtime/protoimpl is sufficiently up-to-date.
-	_ = protoimpl.EnforceVersion(protoimpl.MaxVersion - 20)
-)
-
-type Commit struct {
-	state         protoimpl.MessageState
-	sizeCache     protoimpl.SizeCache
-	unknownFields protoimpl.UnknownFields
-
-	Creator string `protobuf:"bytes,1,opt,name=creator,proto3" json:"creator,omitempty"`
-	QueryId []byte `protobuf:"bytes,2,opt,name=queryId,proto3" json:"queryId,omitempty"`
-	Hash    string `protobuf:"bytes,3,opt,name=hash,proto3" json:"hash,omitempty"`
-}
-
-func (x *Commit) Reset() {
-	*x = Commit{}
-	if protoimpl.UnsafeEnabled {
-		mi := &file_layer_oracle_commit_report_proto_msgTypes[0]
-		ms := protoimpl.X.MessageStateOf(protoimpl.Pointer(x))
-		ms.StoreMessageInfo(mi)
-	}
-}
-
-func (x *Commit) String() string {
-	return protoimpl.X.MessageStringOf(x)
-}
-
-func (*Commit) ProtoMessage() {}
-
-// Deprecated: Use Commit.ProtoReflect.Descriptor instead.
-func (*Commit) Descriptor() ([]byte, []int) {
-	return file_layer_oracle_commit_report_proto_rawDescGZIP(), []int{0}
-}
-
-func (x *Commit) GetCreator() string {
-	if x != nil {
-		return x.Creator
-	}
-	return ""
-}
-
-func (x *Commit) GetQueryId() []byte {
-	if x != nil {
-		return x.QueryId
-	}
-	return nil
-}
-
-func (x *Commit) GetHash() string {
-	if x != nil {
-		return x.Hash
-	}
-	return ""
-}
-
-type CommitReport struct {
-	state         protoimpl.MessageState
-	sizeCache     protoimpl.SizeCache
-	unknownFields protoimpl.UnknownFields
-
-	Report *Commit `protobuf:"bytes,1,opt,name=report,proto3" json:"report,omitempty"`
-	Block  int64   `protobuf:"varint,2,opt,name=block,proto3" json:"block,omitempty"`
-}
-
-func (x *CommitReport) Reset() {
-	*x = CommitReport{}
-	if protoimpl.UnsafeEnabled {
-		mi := &file_layer_oracle_commit_report_proto_msgTypes[1]
-		ms := protoimpl.X.MessageStateOf(protoimpl.Pointer(x))
-		ms.StoreMessageInfo(mi)
-	}
-}
-
-func (x *CommitReport) String() string {
-	return protoimpl.X.MessageStringOf(x)
-}
-
-func (*CommitReport) ProtoMessage() {}
-
-// Deprecated: Use CommitReport.ProtoReflect.Descriptor instead.
-func (*CommitReport) Descriptor() ([]byte, []int) {
-	return file_layer_oracle_commit_report_proto_rawDescGZIP(), []int{1}
-}
-
-func (x *CommitReport) GetReport() *Commit {
-	if x != nil {
-		return x.Report
-	}
-	return nil
-}
-
-func (x *CommitReport) GetBlock() int64 {
-	if x != nil {
-		return x.Block
-	}
-	return 0
-}
-
-type CommitsByHeight struct {
-	state         protoimpl.MessageState
-	sizeCache     protoimpl.SizeCache
-	unknownFields protoimpl.UnknownFields
-
-	Commits []*Commit `protobuf:"bytes,1,rep,name=commits,proto3" json:"commits,omitempty"`
-}
-
-func (x *CommitsByHeight) Reset() {
-	*x = CommitsByHeight{}
-	if protoimpl.UnsafeEnabled {
-		mi := &file_layer_oracle_commit_report_proto_msgTypes[2]
-		ms := protoimpl.X.MessageStateOf(protoimpl.Pointer(x))
-		ms.StoreMessageInfo(mi)
-	}
-}
-
-func (x *CommitsByHeight) String() string {
-	return protoimpl.X.MessageStringOf(x)
-}
-
-func (*CommitsByHeight) ProtoMessage() {}
-
-// Deprecated: Use CommitsByHeight.ProtoReflect.Descriptor instead.
-func (*CommitsByHeight) Descriptor() ([]byte, []int) {
-	return file_layer_oracle_commit_report_proto_rawDescGZIP(), []int{2}
-}
-
-func (x *CommitsByHeight) GetCommits() []*Commit {
-	if x != nil {
-		return x.Commits
-	}
-	return nil
-}
-
-var File_layer_oracle_commit_report_proto protoreflect.FileDescriptor
-
-var file_layer_oracle_commit_report_proto_rawDesc = []byte{
-	0x0a, 0x20, 0x6c, 0x61, 0x79, 0x65, 0x72, 0x2f, 0x6f, 0x72, 0x61, 0x63, 0x6c, 0x65, 0x2f, 0x63,
-	0x6f, 0x6d, 0x6d, 0x69, 0x74, 0x5f, 0x72, 0x65, 0x70, 0x6f, 0x72, 0x74, 0x2e, 0x70, 0x72, 0x6f,
-	0x74, 0x6f, 0x12, 0x0c, 0x6c, 0x61, 0x79, 0x65, 0x72, 0x2e, 0x6f, 0x72, 0x61, 0x63, 0x6c, 0x65,
-	0x1a, 0x15, 0x6c, 0x61, 0x79, 0x65, 0x72, 0x2f, 0x6f, 0x72, 0x61, 0x63, 0x6c, 0x65, 0x2f, 0x74,
-	0x78, 0x2e, 0x70, 0x72, 0x6f, 0x74, 0x6f, 0x22, 0x50, 0x0a, 0x06, 0x43, 0x6f, 0x6d, 0x6d, 0x69,
-	0x74, 0x12, 0x18, 0x0a, 0x07, 0x63, 0x72, 0x65, 0x61, 0x74, 0x6f, 0x72, 0x18, 0x01, 0x20, 0x01,
-	0x28, 0x09, 0x52, 0x07, 0x63, 0x72, 0x65, 0x61, 0x74, 0x6f, 0x72, 0x12, 0x18, 0x0a, 0x07, 0x71,
-	0x75, 0x65, 0x72, 0x79, 0x49, 0x64, 0x18, 0x02, 0x20, 0x01, 0x28, 0x0c, 0x52, 0x07, 0x71, 0x75,
-	0x65, 0x72, 0x79, 0x49, 0x64, 0x12, 0x12, 0x0a, 0x04, 0x68, 0x61, 0x73, 0x68, 0x18, 0x03, 0x20,
-	0x01, 0x28, 0x09, 0x52, 0x04, 0x68, 0x61, 0x73, 0x68, 0x22, 0x52, 0x0a, 0x0c, 0x43, 0x6f, 0x6d,
-	0x6d, 0x69, 0x74, 0x52, 0x65, 0x70, 0x6f, 0x72, 0x74, 0x12, 0x2c, 0x0a, 0x06, 0x72, 0x65, 0x70,
-	0x6f, 0x72, 0x74, 0x18, 0x01, 0x20, 0x01, 0x28, 0x0b, 0x32, 0x14, 0x2e, 0x6c, 0x61, 0x79, 0x65,
-	0x72, 0x2e, 0x6f, 0x72, 0x61, 0x63, 0x6c, 0x65, 0x2e, 0x43, 0x6f, 0x6d, 0x6d, 0x69, 0x74, 0x52,
-	0x06, 0x72, 0x65, 0x70, 0x6f, 0x72, 0x74, 0x12, 0x14, 0x0a, 0x05, 0x62, 0x6c, 0x6f, 0x63, 0x6b,
-	0x18, 0x02, 0x20, 0x01, 0x28, 0x03, 0x52, 0x05, 0x62, 0x6c, 0x6f, 0x63, 0x6b, 0x22, 0x41, 0x0a,
-	0x0f, 0x43, 0x6f, 0x6d, 0x6d, 0x69, 0x74, 0x73, 0x42, 0x79, 0x48, 0x65, 0x69, 0x67, 0x68, 0x74,
-	0x12, 0x2e, 0x0a, 0x07, 0x63, 0x6f, 0x6d, 0x6d, 0x69, 0x74, 0x73, 0x18, 0x01, 0x20, 0x03, 0x28,
-	0x0b, 0x32, 0x14, 0x2e, 0x6c, 0x61, 0x79, 0x65, 0x72, 0x2e, 0x6f, 0x72, 0x61, 0x63, 0x6c, 0x65,
-	0x2e, 0x43, 0x6f, 0x6d, 0x6d, 0x69, 0x74, 0x52, 0x07, 0x63, 0x6f, 0x6d, 0x6d, 0x69, 0x74, 0x73,
-	0x42, 0xa3, 0x01, 0x0a, 0x10, 0x63, 0x6f, 0x6d, 0x2e, 0x6c, 0x61, 0x79, 0x65, 0x72, 0x2e, 0x6f,
-	0x72, 0x61, 0x63, 0x6c, 0x65, 0x42, 0x11, 0x43, 0x6f, 0x6d, 0x6d, 0x69, 0x74, 0x52, 0x65, 0x70,
-	0x6f, 0x72, 0x74, 0x50, 0x72, 0x6f, 0x74, 0x6f, 0x50, 0x01, 0x5a, 0x2b, 0x67, 0x69, 0x74, 0x68,
-	0x75, 0x62, 0x2e, 0x63, 0x6f, 0x6d, 0x2f, 0x74, 0x65, 0x6c, 0x6c, 0x6f, 0x72, 0x2d, 0x69, 0x6f,
-	0x2f, 0x6c, 0x61, 0x79, 0x65, 0x72, 0x2f, 0x61, 0x70, 0x69, 0x2f, 0x6c, 0x61, 0x79, 0x65, 0x72,
-	0x2f, 0x6f, 0x72, 0x61, 0x63, 0x6c, 0x65, 0xa2, 0x02, 0x03, 0x4c, 0x4f, 0x58, 0xaa, 0x02, 0x0c,
-	0x4c, 0x61, 0x79, 0x65, 0x72, 0x2e, 0x4f, 0x72, 0x61, 0x63, 0x6c, 0x65, 0xca, 0x02, 0x0c, 0x4c,
-	0x61, 0x79, 0x65, 0x72, 0x5c, 0x4f, 0x72, 0x61, 0x63, 0x6c, 0x65, 0xe2, 0x02, 0x18, 0x4c, 0x61,
-	0x79, 0x65, 0x72, 0x5c, 0x4f, 0x72, 0x61, 0x63, 0x6c, 0x65, 0x5c, 0x47, 0x50, 0x42, 0x4d, 0x65,
-	0x74, 0x61, 0x64, 0x61, 0x74, 0x61, 0xea, 0x02, 0x0d, 0x4c, 0x61, 0x79, 0x65, 0x72, 0x3a, 0x3a,
-	0x4f, 0x72, 0x61, 0x63, 0x6c, 0x65, 0x62, 0x06, 0x70, 0x72, 0x6f, 0x74, 0x6f, 0x33,
-}
-
-var (
-	file_layer_oracle_commit_report_proto_rawDescOnce sync.Once
-	file_layer_oracle_commit_report_proto_rawDescData = file_layer_oracle_commit_report_proto_rawDesc
-)
-
-func file_layer_oracle_commit_report_proto_rawDescGZIP() []byte {
-	file_layer_oracle_commit_report_proto_rawDescOnce.Do(func() {
-		file_layer_oracle_commit_report_proto_rawDescData = protoimpl.X.CompressGZIP(file_layer_oracle_commit_report_proto_rawDescData)
-	})
-	return file_layer_oracle_commit_report_proto_rawDescData
-}
-
-var file_layer_oracle_commit_report_proto_msgTypes = make([]protoimpl.MessageInfo, 3)
-var file_layer_oracle_commit_report_proto_goTypes = []interface{}{
-	(*Commit)(nil),          // 0: layer.oracle.Commit
-	(*CommitReport)(nil),    // 1: layer.oracle.CommitReport
-	(*CommitsByHeight)(nil), // 2: layer.oracle.CommitsByHeight
-}
-var file_layer_oracle_commit_report_proto_depIdxs = []int32{
-	0, // 0: layer.oracle.CommitReport.report:type_name -> layer.oracle.Commit
-	0, // 1: layer.oracle.CommitsByHeight.commits:type_name -> layer.oracle.Commit
-	2, // [2:2] is the sub-list for method output_type
-	2, // [2:2] is the sub-list for method input_type
-	2, // [2:2] is the sub-list for extension type_name
-	2, // [2:2] is the sub-list for extension extendee
-	0, // [0:2] is the sub-list for field type_name
-}
-
-=======
->>>>>>> 1cfa51be
 func init() { file_layer_oracle_commit_report_proto_init() }
 func file_layer_oracle_commit_report_proto_init() {
 	if File_layer_oracle_commit_report_proto != nil {
