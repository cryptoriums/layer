package client

import (
	"context"
	"fmt"
	"time"

	"cosmossdk.io/log"
	"cosmossdk.io/math"
	"github.com/cosmos/cosmos-sdk/client"
	sdk "github.com/cosmos/cosmos-sdk/types"

	stakingtypes "github.com/cosmos/cosmos-sdk/x/staking/types"
	appflags "github.com/tellor-io/layer/app/flags"
	"github.com/tellor-io/layer/daemons/flags"
	daemontypes "github.com/tellor-io/layer/daemons/types"
	oracletypes "github.com/tellor-io/layer/x/oracle/types"
	reportertypes "github.com/tellor-io/layer/x/reporter/types"

	pricefeedtypes "github.com/tellor-io/layer/daemons/pricefeed/client/types"
	pricefeedservertypes "github.com/tellor-io/layer/daemons/server/types/pricefeed"

	oracleutils "github.com/tellor-io/layer/x/oracle/utils"
)

const defaultGas = uint64(300000)

type Client struct {
	// reporter account name
	AccountName string
	// Query clients
	OracleQueryClient oracletypes.QueryClient
	StakingClient     stakingtypes.QueryClient
	ReporterClient    reportertypes.QueryClient

	cosmosCtx        client.Context
	MarketParams     []pricefeedtypes.MarketParam
	MarketToExchange *pricefeedservertypes.MarketToExchangePrices

	accAddr sdk.AccAddress
	// logger is the logger for the daemon.
	logger log.Logger
}

func NewClient(clctx client.Context, logger log.Logger, accountName string) *Client {
	return &Client{
		AccountName: accountName,
		cosmosCtx:   clctx,
		logger:      logger,
	}
}

func (c *Client) Start(
	ctx context.Context,
	flags flags.DaemonFlags,
	appFlags appflags.Flags,
	grpcClient daemontypes.GrpcClient,
	marketParams []pricefeedtypes.MarketParam,
	marketToExchange *pricefeedservertypes.MarketToExchangePrices,
) error {
	// Log the daemon flags.
	c.logger.Info(
		"Starting reporter daemon with flags",
		"ReportersFlags", flags.Reporter,
	)
	c.MarketParams = marketParams
	c.MarketToExchange = marketToExchange

	// Make a connection to the Cosmos gRPC query services.
	queryConn, err := grpcClient.NewTcpConnection(ctx, appFlags.GrpcAddress)
	if err != nil {
		c.logger.Error("Failed to establish gRPC connection to Cosmos gRPC query services", "error", err)
		return err
	}
	defer func() {
		if connErr := grpcClient.CloseConnection(queryConn); connErr != nil {
			err = connErr
		}
	}()

	// Initialize the query clients. These are used to query the Cosmos gRPC query services.
	c.OracleQueryClient = oracletypes.NewQueryClient(queryConn)
	c.StakingClient = stakingtypes.NewQueryClient(queryConn)
	c.ReporterClient = reportertypes.NewQueryClient(queryConn)

	ticker := time.NewTicker(time.Second)
	stop := make(chan bool)

	// get account
	accountName := c.AccountName
	c.cosmosCtx = c.cosmosCtx.WithChainID("layer")
	fromAddr, fromName, _, err := client.GetFromFields(c.cosmosCtx, c.cosmosCtx.Keyring, accountName)
	if err != nil {
		panic(fmt.Errorf("error getting address from keyring: %v", err))
	}
	c.cosmosCtx = c.cosmosCtx.WithFrom(accountName).WithFromAddress(fromAddr).WithFromName(fromName)
	c.accAddr = c.cosmosCtx.GetFromAddress()

	StartReporterDaemonTaskLoop(
		c,
		ctx,
		c.cosmosCtx,
		&SubTaskRunnerImpl{},
		flags,
		ticker,
		stop,
	)

	return nil
}

func StartReporterDaemonTaskLoop(
	client *Client,
	ctx context.Context,
	cosmosClient client.Context,
	s SubTaskRunner,
	flags flags.DaemonFlags,
	ticker *time.Ticker,
	stop <-chan bool,
) {
	if err := client.CreateReporter(ctx); err != nil {
		client.logger.Error("Error creating reporter: %w", err)
		panic(err)
	}

	for {
		select {
		case <-ticker.C:
			if err := s.RunReporterDaemonTaskLoop(
				ctx,
				client,
				cosmosClient,
			); err != nil {
				client.logger.Error("Reporter daemon returned error", "error", err)
			} else {
				client.logger.Info("Reporter daemon task completed successfully")
			}
		case <-stop:
			return
		}
	}
}

// MsgCreateReporter creates a staked reporter
func (c *Client) CreateReporter(ctx context.Context) error {
	for {
		latestHeight, err := c.LatestBlockHeight(ctx)
		if err != nil {
			c.logger.Error("Error getting latest block height: %v", err)
			panic(err)
		}

		if latestHeight < 1 {
			time.Sleep(time.Second)
		} else {
			break
		}
	}

	// get reporter
	req := &reportertypes.QueryReporterRequest{ReporterAddress: c.accAddr.String()}
	reporter, err := c.ReporterClient.Reporter(ctx, req)
	if err == nil {
		return nil
	}

	c.logger.Info("ReporterDaemon", "reporter address", reporter.GetReporter())

	// just getting the first validator, should probably require user to specify validator/s when creating reporter
	valreq := &stakingtypes.QueryDelegatorValidatorsRequest{
		DelegatorAddr: c.accAddr.String(),
		Pagination:    nil,
	}
	resp, err := c.StakingClient.DelegatorValidators(ctx, valreq)
	if err != nil {
		return err
	}
	val := resp.Validators[0]

	c.logger.Info("ReporterDaemon", "staked tokens source validator", val.GetOperator())
	// stake reporter transaction, reporter is alice

	// should make this configurable by user :todo
	// staking 1 TRB
	amtToStake := math.NewInt(1_000_000) // one TRB
	commission := reportertypes.NewCommissionWithTime(math.LegacyNewDecWithPrec(1, 1), math.LegacyNewDecWithPrec(3, 1),
		math.LegacyNewDecWithPrec(1, 1), time.Now())
	source := reportertypes.TokenOrigin{ValidatorAddress: val.GetOperator(), Amount: amtToStake}
	msgCreateReporter := &reportertypes.MsgCreateReporter{
		Reporter:     c.accAddr.String(),
		Amount:       amtToStake,
		TokenOrigins: []*reportertypes.TokenOrigin{&source},
		Commission:   &commission,
	}
	return c.sendTx(ctx, msgCreateReporter, nil)
}

func (c *Client) SubmitReport(ctx context.Context) error {
	querydata, err := c.CurrentQuery(ctx)
	if err != nil {
		return fmt.Errorf("error calling 'CurrentQuery': %v", err)
	}
<<<<<<< HEAD
	c.logger.Info("SubmitReport", "next query id in cycle list", hex.EncodeToString(qid))
	// needed to wait because it kept missing the query
	// time.Sleep(2 * time.Second)
	value, err := c.median(ctx, strings.ToLower(response.Querydata))
=======
	value, err := c.median(querydata)
>>>>>>> 1cfa51be
	if err != nil {
		return fmt.Errorf("error getting median from median client': %v", err)
	}
	c.logger.Info("SubmitReport", "Median value", value)
	// Salt and hash the value
	salt, err := oracleutils.Salt(32)
	if err != nil {
		return fmt.Errorf("error generating salt: %v", err)
	}
	hash := oracleutils.CalculateCommitment(value, salt)

	// ***********************MsgCommitReport***************************
	msgCommit := &oracletypes.MsgCommitReport{
		Creator:   c.accAddr.String(),
		QueryData: querydata,
		Hash:      hash,
	}

<<<<<<< HEAD
	c.logger.Info("@SubmitReport")
	c.logger.Info("account name", "accountName", accountName)
	c.logger.Info("from address", "fromAddr", fromAddr.String())
	c.logger.Info("keyring backend", "keyringBackend", c.cosmosCtx.Keyring.Backend())
	c.logger.Info("keyring dir", "keyringDir", c.cosmosCtx.KeyringDir)
	c.logger.Info("cosmos context input", "c.cosmosCtx.Input", c.cosmosCtx.Input)

	_, seq, err := c.cosmosCtx.AccountRetriever.GetAccountNumberSequence(c.cosmosCtx, accAddr)
=======
	_, seq, err := c.cosmosCtx.AccountRetriever.GetAccountNumberSequence(c.cosmosCtx, c.accAddr)
>>>>>>> 1cfa51be
	if err != nil {
		return fmt.Errorf("error getting account number sequence for 'MsgCommitReport': %v", err)
	}
	err = c.sendTx(ctx, msgCommit, &seq)
	if err != nil {
		return fmt.Errorf("error generating 'MsgCommitReport': %v", err)
	}

	// ***********************MsgSubmitValue***************************
	msgSubmit := &oracletypes.MsgSubmitValue{
		Creator:   c.accAddr.String(),
		QueryData: querydata,
		Value:     value,
		Salt:      salt,
	}
	// no need to call GetAccountNumberSequence here, just increment sequence by 1 for next transaction
	seq++
	return c.sendTx(ctx, msgSubmit, &seq)
}<|MERGE_RESOLUTION|>--- conflicted
+++ resolved
@@ -200,14 +200,7 @@
 	if err != nil {
 		return fmt.Errorf("error calling 'CurrentQuery': %v", err)
 	}
-<<<<<<< HEAD
-	c.logger.Info("SubmitReport", "next query id in cycle list", hex.EncodeToString(qid))
-	// needed to wait because it kept missing the query
-	// time.Sleep(2 * time.Second)
-	value, err := c.median(ctx, strings.ToLower(response.Querydata))
-=======
 	value, err := c.median(querydata)
->>>>>>> 1cfa51be
 	if err != nil {
 		return fmt.Errorf("error getting median from median client': %v", err)
 	}
@@ -226,18 +219,7 @@
 		Hash:      hash,
 	}
 
-<<<<<<< HEAD
-	c.logger.Info("@SubmitReport")
-	c.logger.Info("account name", "accountName", accountName)
-	c.logger.Info("from address", "fromAddr", fromAddr.String())
-	c.logger.Info("keyring backend", "keyringBackend", c.cosmosCtx.Keyring.Backend())
-	c.logger.Info("keyring dir", "keyringDir", c.cosmosCtx.KeyringDir)
-	c.logger.Info("cosmos context input", "c.cosmosCtx.Input", c.cosmosCtx.Input)
-
-	_, seq, err := c.cosmosCtx.AccountRetriever.GetAccountNumberSequence(c.cosmosCtx, accAddr)
-=======
 	_, seq, err := c.cosmosCtx.AccountRetriever.GetAccountNumberSequence(c.cosmosCtx, c.accAddr)
->>>>>>> 1cfa51be
 	if err != nil {
 		return fmt.Errorf("error getting account number sequence for 'MsgCommitReport': %v", err)
 	}
