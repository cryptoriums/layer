--- conflicted
+++ resolved
@@ -610,6 +610,9 @@
               params:
                 description: params holds all the parameters of this module.
                 type: object
+                properties:
+                  team_address:
+                    type: string
             description: >-
               QueryParamsResponse is response type for the Query/Params RPC
               method.
@@ -1299,25 +1302,12 @@
           schema:
             type: object
             properties:
-<<<<<<< HEAD
               decodedValue:
                 type: string
                 description: decodedValue is the decoded value of the hex string.
             description: >-
               QueryDecodeValueResponse is response type for the
               Query/DecodeValue RPC method.
-=======
-              bridge_validator_set:
-                type: array
-                items:
-                  type: object
-                  properties:
-                    ethereumAddress:
-                      type: string
-                    power:
-                      type: string
-                      format: uint64
->>>>>>> a12be919
         default:
           description: An unexpected error response.
           schema:
@@ -1337,7 +1327,6 @@
                       type: string
                   additionalProperties: {}
       parameters:
-<<<<<<< HEAD
         - name: queryType
           description: queryType is the key to fetch a the corresponding data spec.
           in: path
@@ -1354,27 +1343,19 @@
     get:
       summary: Queries a list of GenerateQuerydata items.
       operationId: LayerRegistryGenerateQuerydata
-=======
-        - name: timestamp
-          in: path
-          required: true
-          type: string
-          format: int64
-      tags:
-        - Query
-  /layer/bridge/get_valset_sigs/{timestamp}:
-    get:
-      operationId: LayerBridgeGetValsetSigs
       responses:
         '200':
           description: A successful response.
           schema:
             type: object
             properties:
-              signatures:
-                type: array
-                items:
-                  type: string
+              query_data:
+                type: string
+                format: byte
+                description: query_data is the generated query_data hex string.
+            description: >-
+              QueryGenerateQuerydataResponse is response type for the
+              Query/GenerateQuerydata RPC method.
         default:
           description: An unexpected error response.
           schema:
@@ -1394,596 +1375,6 @@
                       type: string
                   additionalProperties: {}
       parameters:
-        - name: timestamp
-          in: path
-          required: true
-          type: string
-          format: int64
-      tags:
-        - Query
-  /layer/bridge/params:
-    get:
-      summary: Parameters queries the parameters of the module.
-      operationId: LayerBridgeParams
-      responses:
-        '200':
-          description: A successful response.
-          schema:
-            type: object
-            properties:
-              params:
-                description: params holds all the parameters of this module.
-                type: object
-            description: >-
-              QueryParamsResponse is response type for the Query/Params RPC
-              method.
-        default:
-          description: An unexpected error response.
-          schema:
-            type: object
-            properties:
-              code:
-                type: integer
-                format: int32
-              message:
-                type: string
-              details:
-                type: array
-                items:
-                  type: object
-                  properties:
-                    '@type':
-                      type: string
-                  additionalProperties: {}
-      tags:
-        - Query
-  /tellor-io/layer/dispute/params:
-    get:
-      summary: Parameters queries the parameters of the module.
-      operationId: LayerDisputeParams
-      responses:
-        '200':
-          description: A successful response.
-          schema:
-            type: object
-            properties:
-              params:
-                description: params holds all the parameters of this module.
-                type: object
-                properties:
-                  team_address:
-                    type: string
-            description: >-
-              QueryParamsResponse is response type for the Query/Params RPC
-              method.
-        default:
-          description: An unexpected error response.
-          schema:
-            type: object
-            properties:
-              code:
-                type: integer
-                format: int32
-              message:
-                type: string
-              details:
-                type: array
-                items:
-                  type: object
-                  properties:
-                    '@type':
-                      type: string
-                  additionalProperties: {}
-      tags:
-        - Query
-  /layer/oracle/get_reportsby_qid/{query_id}:
-    get:
-      summary: Queries a list of GetReportsbyQid items.
-      operationId: LayerOracleGetReportsbyQid
-      responses:
-        '200':
-          description: A successful response.
-          schema:
-            type: object
-            properties:
-              reports:
-                type: object
-                properties:
-                  microReports:
-                    type: array
-                    items:
-                      type: object
-                      properties:
-                        reporter:
-                          type: string
-                          title: reporter is the address of the reporter
-                        power:
-                          type: string
-                          format: int64
-                          title: >-
-                            the power of the reporter based on total tokens
-                            normalized
-                        query_type:
-                          type: string
-                          title: string identifier of the data spec
-                        query_id:
-                          type: string
-                          format: byte
-                          title: hash of the query data
-                        aggregate_method:
-                          type: string
-                          title: >-
-                            aggregate method to use for aggregating all the
-                            reports for the query id
-                        value:
-                          type: string
-                          title: hex string of the response value
-                        timestamp:
-                          type: string
-                          format: date-time
-                          title: timestamp of when the report was created
-                        cyclelist:
-                          type: boolean
-                          title: >-
-                            indicates if the report's query id is in the
-                            cyclelist
-                        block_number:
-                          type: string
-                          format: int64
-                          title: block number of when the report was created
-                      title: MicroReport represents data for a single report
-        default:
-          description: An unexpected error response.
-          schema:
-            type: object
-            properties:
-              code:
-                type: integer
-                format: int32
-              message:
-                type: string
-              details:
-                type: array
-                items:
-                  type: object
-                  properties:
-                    '@type':
-                      type: string
-                  additionalProperties: {}
-      parameters:
-        - name: query_id
-          in: path
-          required: true
-          type: string
-          format: byte
-      tags:
-        - Query
-  /layer/oracle/get_reportsby_reporter/{reporter}:
-    get:
-      operationId: LayerOracleGetReportsbyReporter
-      responses:
-        '200':
-          description: A successful response.
-          schema:
-            type: object
-            properties:
-              microReports:
-                type: array
-                items:
-                  type: object
-                  properties:
-                    reporter:
-                      type: string
-                      title: reporter is the address of the reporter
-                    power:
-                      type: string
-                      format: int64
-                      title: >-
-                        the power of the reporter based on total tokens
-                        normalized
-                    query_type:
-                      type: string
-                      title: string identifier of the data spec
-                    query_id:
-                      type: string
-                      format: byte
-                      title: hash of the query data
-                    aggregate_method:
-                      type: string
-                      title: >-
-                        aggregate method to use for aggregating all the reports
-                        for the query id
-                    value:
-                      type: string
-                      title: hex string of the response value
-                    timestamp:
-                      type: string
-                      format: date-time
-                      title: timestamp of when the report was created
-                    cyclelist:
-                      type: boolean
-                      title: indicates if the report's query id is in the cyclelist
-                    block_number:
-                      type: string
-                      format: int64
-                      title: block number of when the report was created
-                  title: MicroReport represents data for a single report
-        default:
-          description: An unexpected error response.
-          schema:
-            type: object
-            properties:
-              code:
-                type: integer
-                format: int32
-              message:
-                type: string
-              details:
-                type: array
-                items:
-                  type: object
-                  properties:
-                    '@type':
-                      type: string
-                  additionalProperties: {}
-      parameters:
-        - name: reporter
-          in: path
-          required: true
-          type: string
-      tags:
-        - Query
-  /layer/oracle/get_reportsby_reporter_qid/{reporter}/{query_id}:
-    get:
-      operationId: LayerOracleGetReportsbyReporterQid
-      responses:
-        '200':
-          description: A successful response.
-          schema:
-            type: object
-            properties:
-              reports:
-                type: object
-                properties:
-                  microReports:
-                    type: array
-                    items:
-                      type: object
-                      properties:
-                        reporter:
-                          type: string
-                          title: reporter is the address of the reporter
-                        power:
-                          type: string
-                          format: int64
-                          title: >-
-                            the power of the reporter based on total tokens
-                            normalized
-                        query_type:
-                          type: string
-                          title: string identifier of the data spec
-                        query_id:
-                          type: string
-                          format: byte
-                          title: hash of the query data
-                        aggregate_method:
-                          type: string
-                          title: >-
-                            aggregate method to use for aggregating all the
-                            reports for the query id
-                        value:
-                          type: string
-                          title: hex string of the response value
-                        timestamp:
-                          type: string
-                          format: date-time
-                          title: timestamp of when the report was created
-                        cyclelist:
-                          type: boolean
-                          title: >-
-                            indicates if the report's query id is in the
-                            cyclelist
-                        block_number:
-                          type: string
-                          format: int64
-                          title: block number of when the report was created
-                      title: MicroReport represents data for a single report
-        default:
-          description: An unexpected error response.
-          schema:
-            type: object
-            properties:
-              code:
-                type: integer
-                format: int32
-              message:
-                type: string
-              details:
-                type: array
-                items:
-                  type: object
-                  properties:
-                    '@type':
-                      type: string
-                  additionalProperties: {}
-      parameters:
-        - name: reporter
-          in: path
-          required: true
-          type: string
-        - name: query_id
-          in: path
-          required: true
-          type: string
-          format: byte
-      tags:
-        - Query
-  /layer/oracle/params:
-    get:
-      summary: Parameters queries the parameters of the module.
-      operationId: LayerOracleParams
-      responses:
-        '200':
-          description: A successful response.
-          schema:
-            type: object
-            properties:
-              params:
-                description: params holds all the parameters of this module.
-                type: object
-                properties:
-                  minStakeAmount:
-                    type: string
-            description: >-
-              QueryParamsResponse is response type for the Query/Params RPC
-              method.
-        default:
-          description: An unexpected error response.
-          schema:
-            type: object
-            properties:
-              code:
-                type: integer
-                format: int32
-              message:
-                type: string
-              details:
-                type: array
-                items:
-                  type: object
-                  properties:
-                    '@type':
-                      type: string
-                  additionalProperties: {}
-      tags:
-        - Query
-  /tellor-io/layer/oracle/GetDataBefore/{query_id}/{timestamp}:
-    get:
-      summary: Queries a list of GetAggregatedReport items.
-      operationId: LayerOracleGetDataBefore
-      responses:
-        '200':
-          description: A successful response.
-          schema:
-            type: object
-            properties:
-              report:
-                type: object
-                properties:
-                  query_id:
-                    type: string
-                    format: byte
-                  aggregateValue:
-                    type: string
-                  aggregateReporter:
-                    type: string
-                  reporterPower:
-                    type: string
-                    format: int64
-                  standardDeviation:
-                    type: number
-                    format: double
-                  reporters:
-                    type: array
-                    items:
-                      type: object
-                      properties:
-                        reporter:
-                          type: string
-                        power:
-                          type: string
-                          format: int64
-                  flagged:
-                    type: boolean
-                  nonce:
-                    type: string
-                    format: uint64
-                  aggregateReportIndex:
-                    type: string
-                    format: int64
-                  height:
-                    type: string
-                    format: int64
-        default:
-          description: An unexpected error response.
-          schema:
-            type: object
-            properties:
-              code:
-                type: integer
-                format: int32
-              message:
-                type: string
-              details:
-                type: array
-                items:
-                  type: object
-                  properties:
-                    '@type':
-                      type: string
-                  additionalProperties: {}
-      parameters:
-        - name: query_id
-          in: path
-          required: true
-          type: string
-          format: byte
-        - name: timestamp
-          in: path
-          required: true
-          type: string
-          format: int64
-      tags:
-        - Query
-  /tellor-io/layer/oracle/current_cyclelist_query:
-    get:
-      summary: Queries a list of CurrentCyclelistQuery items.
-      operationId: LayerOracleCurrentCyclelistQuery
-      responses:
-        '200':
-          description: A successful response.
-          schema:
-            type: object
-            properties:
-              query_data:
-                type: string
-                format: byte
-        default:
-          description: An unexpected error response.
-          schema:
-            type: object
-            properties:
-              code:
-                type: integer
-                format: int32
-              message:
-                type: string
-              details:
-                type: array
-                items:
-                  type: object
-                  properties:
-                    '@type':
-                      type: string
-                  additionalProperties: {}
-      tags:
-        - Query
-  /tellor-io/layer/oracle/get_aggregated_report/{query_id}:
-    get:
-      summary: Queries a list of GetAggregatedReport items.
-      operationId: LayerOracleGetAggregatedReport
-      responses:
-        '200':
-          description: A successful response.
-          schema:
-            type: object
-            properties:
-              report:
-                type: object
-                properties:
-                  query_id:
-                    type: string
-                    format: byte
-                  aggregateValue:
-                    type: string
-                  aggregateReporter:
-                    type: string
-                  reporterPower:
-                    type: string
-                    format: int64
-                  standardDeviation:
-                    type: number
-                    format: double
-                  reporters:
-                    type: array
-                    items:
-                      type: object
-                      properties:
-                        reporter:
-                          type: string
-                        power:
-                          type: string
-                          format: int64
-                  flagged:
-                    type: boolean
-                  nonce:
-                    type: string
-                    format: uint64
-                  aggregateReportIndex:
-                    type: string
-                    format: int64
-                  height:
-                    type: string
-                    format: int64
-        default:
-          description: An unexpected error response.
-          schema:
-            type: object
-            properties:
-              code:
-                type: integer
-                format: int32
-              message:
-                type: string
-              details:
-                type: array
-                items:
-                  type: object
-                  properties:
-                    '@type':
-                      type: string
-                  additionalProperties: {}
-      parameters:
-        - name: query_id
-          in: path
-          required: true
-          type: string
-          format: byte
-      tags:
-        - Query
-  /tellor-io/layer/oracle/get_current_tip/{query_data}:
-    get:
-      summary: Queries a list of GetCurrentTip items.
-      operationId: LayerOracleGetCurrentTip
->>>>>>> a12be919
-      responses:
-        '200':
-          description: A successful response.
-          schema:
-            type: object
-            properties:
-<<<<<<< HEAD
-              query_data:
-                type: string
-                format: byte
-                description: query_data is the generated query_data hex string.
-            description: >-
-              QueryGenerateQuerydataResponse is response type for the
-              Query/GenerateQuerydata RPC method.
-=======
-              tips:
-                type: string
->>>>>>> a12be919
-        default:
-          description: An unexpected error response.
-          schema:
-            type: object
-            properties:
-              code:
-                type: integer
-                format: int32
-              message:
-                type: string
-              details:
-                type: array
-                items:
-                  type: object
-                  properties:
-                    '@type':
-                      type: string
-                  additionalProperties: {}
-      parameters:
-<<<<<<< HEAD
         - name: querytype
           description: querytype for which query_data is to be generated.
           in: path
@@ -2000,44 +1391,11 @@
     get:
       summary: Queries a list of GetDataSpec items.
       operationId: LayerRegistryGetDataSpec
-=======
-        - name: query_data
-          in: path
-          required: true
-          type: string
-          format: byte
-      tags:
-        - Query
-  /tellor-io/layer/oracle/get_time_based_rewards:
-    get:
-      summary: Queries a list of GetTimeBasedRewards items.
-      operationId: LayerOracleGetTimeBasedRewards
->>>>>>> a12be919
       responses:
         '200':
           description: A successful response.
           schema:
-<<<<<<< HEAD
             $ref: '#/definitions/layer.registry.QueryGetDataSpecResponse'
-=======
-            type: object
-            properties:
-              reward:
-                type: object
-                properties:
-                  denom:
-                    type: string
-                  amount:
-                    type: string
-                description: >-
-                  Coin defines a token with a denomination and an amount.
-
-
-                  NOTE: The amount field is an Int which implements the custom
-                  method
-
-                  signatures required by gogoproto.
->>>>>>> a12be919
         default:
           description: An unexpected error response.
           schema:
@@ -2064,30 +1422,22 @@
           type: string
       tags:
         - Query
-<<<<<<< HEAD
   /layer/registry/params:
     get:
       summary: Parameters queries the parameters of the module.
       operationId: LayerRegistryParams
-=======
-  /tellor-io/layer/oracle/get_user_tip_total/{tipper}/{query_data}:
-    get:
-      summary: Queries a list of GetUserTipTotal items.
-      operationId: LayerOracleGetUserTipTotal
->>>>>>> a12be919
       responses:
         '200':
           description: A successful response.
           schema:
             type: object
             properties:
-              totalTips:
+              params:
+                description: params holds all the parameters of this module.
                 type: object
-                properties:
-                  address:
-                    type: string
-                  total:
-                    type: string
+            description: >-
+              QueryParamsResponse is response type for the Query/Params RPC
+              method.
         default:
           description: An unexpected error response.
           schema:
@@ -2106,16 +1456,6 @@
                     '@type':
                       type: string
                   additionalProperties: {}
-      parameters:
-        - name: tipper
-          in: path
-          required: true
-          type: string
-        - name: query_data
-          in: path
-          required: true
-          type: string
-          format: byte
       tags:
         - Query
   /tellor-io/layer/reporter/commission/{reporter_address}:
@@ -6411,7 +5751,6 @@
         format: int64
         title: block number of when the report was created
     title: MicroReport represents data for a single report
-<<<<<<< HEAD
   layer.oracle.MsgCommitReportResponse:
     type: object
   layer.oracle.MsgSubmitValueResponse:
@@ -6423,8 +5762,6 @@
     description: MsgUpdateCycleResponse defines the Msg/UpdateCycle response type.
   layer.oracle.MsgUpdateParamsResponse:
     type: object
-=======
->>>>>>> a12be919
   layer.oracle.Params:
     type: object
     properties:
@@ -6481,7 +5818,6 @@
     type: object
     properties:
       tips:
-<<<<<<< HEAD
         type: object
         properties:
           query_data:
@@ -6497,9 +5833,6 @@
         title: >-
           Tips is a struct that contains the query data and the amount it was
           tipped
-=======
-        type: string
->>>>>>> a12be919
   layer.oracle.QueryGetReportsbyQidResponse:
     type: object
     properties:
@@ -6664,7 +5997,6 @@
               format: int64
               title: block number of when the report was created
           title: MicroReport represents data for a single report
-<<<<<<< HEAD
   layer.oracle.Tips:
     type: object
     properties:
@@ -6679,8 +6011,6 @@
         type: string
         title: totalTips is the total amount of tips for this query data so far
     title: Tips is a struct that contains the query data and the amount it was tipped
-=======
->>>>>>> a12be919
   layer.oracle.UserTipTotal:
     type: object
     properties:
@@ -6688,20 +6018,6 @@
         type: string
       total:
         type: string
-<<<<<<< HEAD
-=======
-  layer.oracle.MsgCommitReportResponse:
-    type: object
-  layer.oracle.MsgSubmitValueResponse:
-    type: object
-  layer.oracle.MsgTipResponse:
-    type: object
-  layer.oracle.MsgUpdateCyclelistResponse:
-    type: object
-    description: MsgUpdateCycleResponse defines the Msg/UpdateCycle response type.
-  layer.oracle.MsgUpdateParamsResponse:
-    type: object
->>>>>>> a12be919
   layer.registry.ABIComponent:
     type: object
     properties:
