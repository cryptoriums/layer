--- conflicted
+++ resolved
@@ -10,7 +10,7 @@
 	"github.com/ethereum/go-ethereum/crypto"
 	"github.com/stretchr/testify/require"
 	keepertest "github.com/tellor-io/layer/testutil/keeper"
-	layer "github.com/tellor-io/layer/types"
+	layertypes "github.com/tellor-io/layer/types"
 	"github.com/tellor-io/layer/x/bridge/keeper"
 	"github.com/tellor-io/layer/x/bridge/mocks"
 	"github.com/tellor-io/layer/x/bridge/types"
@@ -20,7 +20,6 @@
 
 	sdk "github.com/cosmos/cosmos-sdk/types"
 	stakingtypes "github.com/cosmos/cosmos-sdk/x/staking/types"
-	layer "github.com/tellor-io/layer/types"
 )
 
 func setupKeeper(tb testing.TB) (keeper.Keeper, *mocks.AccountKeeper, *mocks.BankKeeper, *mocks.OracleKeeper, *mocks.ReporterKeeper, *mocks.StakingKeeper, context.Context) {
@@ -79,7 +78,7 @@
 
 	for i := 0; i < len(bridgeValSet)-1; i++ {
 		require.GreaterOrEqual(t, bridgeValSet[i].Power, bridgeValSet[i+1].Power)
-		require.Equal(t, bridgeValSet[i].Power, uint64(validators[i].GetConsensusPower(layer.PowerReduction)))
+		require.Equal(t, bridgeValSet[i].Power, uint64(validators[i].GetConsensusPower(layertypes.PowerReduction)))
 		require.Equal(t, bridgeValSet[i].EthereumAddress, evmAddresses[i].EVMAddress)
 	}
 }
@@ -135,7 +134,7 @@
 
 	for i := 0; i < len(bridgeValSet)-1; i++ {
 		require.GreaterOrEqual(t, bridgeValSet[i].Power, bridgeValSet[i+1].Power)
-		require.Equal(t, bridgeValSet[i].Power, uint64(validators[i].GetConsensusPower(layer.PowerReduction)))
+		require.Equal(t, bridgeValSet[i].Power, uint64(validators[i].GetConsensusPower(layertypes.PowerReduction)))
 		require.Equal(t, bridgeValSet[i].EthereumAddress, evmAddresses[i].EVMAddress)
 		require.LessOrEqual(t, string(bridgeValSet[i].EthereumAddress), string(bridgeValSet[i+1].EthereumAddress))
 	}
@@ -182,7 +181,7 @@
 
 	for i := 0; i < len(bridgeValidatorSet.BridgeValidatorSet)-1; i++ {
 		require.GreaterOrEqual(t, bridgeValidatorSet.BridgeValidatorSet[i].Power, bridgeValidatorSet.BridgeValidatorSet[i+1].Power)
-		require.Equal(t, bridgeValidatorSet.BridgeValidatorSet[i].Power, uint64(validators[i].GetConsensusPower(layer.PowerReduction)))
+		require.Equal(t, bridgeValidatorSet.BridgeValidatorSet[i].Power, uint64(validators[i].GetConsensusPower(layertypes.PowerReduction)))
 	}
 }
 
@@ -209,26 +208,16 @@
 		{
 			Jailed:          false,
 			Status:          stakingtypes.Bonded,
-<<<<<<< HEAD
 			Tokens:          math.NewInt(100 * 1e6),
 			DelegatorShares: math.LegacyNewDec(100 * 1e6),
-=======
-			Tokens:          math.NewInt(2000000000),
-			DelegatorShares: math.LegacyNewDec(2000),
->>>>>>> ae9b9b29
 			Description:     stakingtypes.Description{Moniker: "validator1"},
 			OperatorAddress: "operatorAddr1",
 		},
 		{
 			Jailed:          false,
 			Status:          stakingtypes.Bonded,
-<<<<<<< HEAD
 			Tokens:          math.NewInt(100 * 1e6),
 			DelegatorShares: math.LegacyNewDec(100 * 1e6),
-=======
-			Tokens:          math.NewInt(1000000000),
-			DelegatorShares: math.LegacyNewDec(1000),
->>>>>>> ae9b9b29
 			Description:     stakingtypes.Description{Moniker: "validator2"},
 			OperatorAddress: "operatorAddr2",
 		},
@@ -282,40 +271,19 @@
 		{
 			Jailed:          false,
 			Status:          stakingtypes.Bonded,
-<<<<<<< HEAD
 			Tokens:          math.NewInt(112 * 1e6),
 			DelegatorShares: math.LegacyNewDec(112 * 1e6),
-=======
-			Tokens:          math.NewInt(2000000000),
-			DelegatorShares: math.LegacyNewDec(2000),
->>>>>>> ae9b9b29
 			Description:     stakingtypes.Description{Moniker: "validator1"},
 			OperatorAddress: "operatorAddr1",
 		},
 		{
 			Jailed:          false,
 			Status:          stakingtypes.Bonded,
-<<<<<<< HEAD
 			Tokens:          math.NewInt(100 * 1e6),
 			DelegatorShares: math.LegacyNewDec(100 * 1e6),
 			Description:     stakingtypes.Description{Moniker: "validator2"},
 			OperatorAddress: "operatorAddr2",
 		},
-=======
-			Tokens:          math.NewInt(1000000000),
-			DelegatorShares: math.LegacyNewDec(1000),
-			Description:     stakingtypes.Description{Moniker: "validator2"},
-			OperatorAddress: "operatorAddr2",
-		},
-		{
-			Jailed:          false,
-			Status:          stakingtypes.Bonded,
-			Tokens:          math.NewInt(5000000000),
-			DelegatorShares: math.LegacyNewDec(5000),
-			Description:     stakingtypes.Description{Moniker: "validator3"},
-			OperatorAddress: "operatorAddr3",
-		},
->>>>>>> ae9b9b29
 	}
 	for _, val := range validators {
 		err := k.SetEVMAddressByOperator(ctx, val.OperatorAddress, []byte(val.Description.Moniker))
