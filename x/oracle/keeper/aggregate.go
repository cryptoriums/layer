--- conflicted
+++ resolved
@@ -121,8 +121,6 @@
 			sdk.NewAttribute("number_of_reporters", fmt.Sprintf("%d", len(report.Reporters))),
 			sdk.NewAttribute("micro_report_height", fmt.Sprintf("%d", report.MicroHeight)),
 		),
-<<<<<<< HEAD
-=======
 	})
 	return k.Aggregates.Set(ctx, collections.Join(report.QueryId, currentTimestamp), *report)
 }
@@ -138,7 +136,6 @@
 			return true, nil
 		}
 		return false, nil
->>>>>>> decbd28a
 	})
 	return k.Aggregates.Set(ctx, collections.Join(report.QueryId, currentTimestamp), *report)
 }
