package keeper_test

import (
	"encoding/hex"
	"time"

	"cosmossdk.io/collections"
	"cosmossdk.io/math"

	sdk "github.com/cosmos/cosmos-sdk/types"

	"github.com/tellor-io/layer/testutil/sample"

	"github.com/tellor-io/layer/x/oracle/keeper"
	"github.com/tellor-io/layer/x/oracle/types"
	"github.com/tellor-io/layer/x/oracle/utils"
	registrytypes "github.com/tellor-io/layer/x/registry/types"
	reportertypes "github.com/tellor-io/layer/x/reporter/types"
)

func (s *KeeperTestSuite) TestCommitValue() (reportertypes.OracleReporter, string, string) {
	// get the current query in cycle list
	s.ctx = s.ctx.WithBlockTime(time.Now())
	queryData, err := s.oracleKeeper.GetCurrentQueryInCycleList(s.ctx)
	s.Nil(err)
	// value 100000000000000000000 in hex
	value := "000000000000000000000000000000000000000000000058528649cf80ee0000"
	salt, err := utils.Salt(32)
	s.Nil(err)
	hash := utils.CalculateCommitment(value, salt)

	addr := sample.AccAddressBytes()

	stakedReporter := reportertypes.NewOracleReporter(
		addr.String(),
		math.NewInt(1_000_000),
		nil,
	)
	_ = s.registryKeeper.On("GetSpec", s.ctx, "SpotPrice").Return(registrytypes.GenesisDataSpec(), nil)
	_ = s.reporterKeeper.On("Reporter", s.ctx, addr).Return(&stakedReporter, nil)

	var commitreq = types.MsgCommitReport{
		Creator:   addr.String(),
		QueryData: queryData,
		Hash:      hash,
	}
	_, err = s.msgServer.CommitReport(s.ctx, &commitreq)
	s.Nil(err)

	_hexxy, err := hex.DecodeString(queryData)
	s.Nil(err)

	qId := keeper.HashQueryData(_hexxy)
	query, err := s.oracleKeeper.Query.Get(s.ctx, qId)
	s.Nil(err)
	s.NotNil(query)
	commitValue, err := s.oracleKeeper.Commits.Get(s.ctx, collections.Join(addr.Bytes(), query.Id))
	s.Nil(err)
	s.Equal(true, s.oracleKeeper.VerifyCommit(s.ctx, addr.String(), value, salt, hash))
	s.Equal(commitValue.Reporter, addr.String())
	return stakedReporter, salt, queryData
}

func (s *KeeperTestSuite) TestCommitQueryNotInCycleList() {

	queryData := "00000000000000000000000000000000000000000000000000000000000000400000000000000000000000000000000000000000000000000000000000000080000000000000000000000000000000000000000000000000000000000000000953706F745072696365000000000000000000000000000000000000000000000000000000000000000000000000000000000000000000000000000000000000C0000000000000000000000000000000000000000000000000000000000000004000000000000000000000000000000000000000000000000000000000000000800000000000000000000000000000000000000000000000000000000000000005737465746800000000000000000000000000000000000000000000000000000000000000000000000000000000000000000000000000000000000000000000037573640000000000000000000000000000000000000000000000000000000000"
	value := "000000000000000000000000000000000000000000000058528649cf80ee0000"

	// Commit report transaction
	salt, err := utils.Salt(32)
	s.Nil(err)
	hash := utils.CalculateCommitment(value, salt)

	addr := sample.AccAddressBytes()

	stakedReporter := reportertypes.NewOracleReporter(
		addr.String(),
		math.NewInt(1_000_000),
		nil,
	)

	_ = s.registryKeeper.On("GetSpec", s.ctx, "SpotPrice").Return(registrytypes.GenesisDataSpec(), nil)
	_ = s.reporterKeeper.On("Reporter", s.ctx, addr).Return(&stakedReporter, nil)

	var commitreq = types.MsgCommitReport{
		Creator:   addr.String(),
		QueryData: queryData,
		Hash:      hash,
	}
	_, err = s.msgServer.CommitReport(s.ctx, &commitreq)
	s.ErrorContains(err, "query not part of cyclelist")
}

func (s *KeeperTestSuite) TestCommitQueryInCycleListPlusTippedQuery() {
	s.ctx = s.ctx.WithBlockTime(time.Now())
	// commit query in cycle list
	queryData1, err := s.oracleKeeper.GetCurrentQueryInCycleList(s.ctx)
	s.Nil(err)
	value := "000000000000000000000000000000000000000000000058528649cf80ee0000"

	// Commit report transaction
	salt, err := utils.Salt(32)
	s.Nil(err)
	hash := utils.CalculateCommitment(value, salt)

	addr := sample.AccAddressBytes()

	stakedReporter := reportertypes.NewOracleReporter(
		addr.String(),
		math.NewInt(1_000_000),
		nil,
	)
	_ = s.registryKeeper.On("GetSpec", s.ctx, "SpotPrice").Return(registrytypes.GenesisDataSpec(), nil)
	_ = s.reporterKeeper.On("Reporter", s.ctx, addr).Return(&stakedReporter, nil)

	var commitreq = types.MsgCommitReport{
		Creator:   addr.String(),
		QueryData: queryData1,
		Hash:      hash,
	}

	_, err = s.msgServer.CommitReport(s.ctx, &commitreq)
	s.NoError(err)

	// commit for query that was tipped
	queryData2 := "00000000000000000000000000000000000000000000000000000000000000400000000000000000000000000000000000000000000000000000000000000080000000000000000000000000000000000000000000000000000000000000000953706F745072696365000000000000000000000000000000000000000000000000000000000000000000000000000000000000000000000000000000000000C0000000000000000000000000000000000000000000000000000000000000004000000000000000000000000000000000000000000000000000000000000000800000000000000000000000000000000000000000000000000000000000000005737465746800000000000000000000000000000000000000000000000000000000000000000000000000000000000000000000000000000000000000000000037573640000000000000000000000000000000000000000000000000000000000"
	tip := sdk.NewCoin("loya", math.NewInt(1000))
	_ = s.bankKeeper.On("SendCoinsFromAccountToModule", s.ctx, addr, types.ModuleName, sdk.NewCoins(tip)).Return(nil)
	// mock the 2% burn
	burnAmount := tip.Amount.MulRaw(2).QuoRaw(100)
	burned := sdk.NewCoin("loya", burnAmount)
	_ = s.bankKeeper.On("BurnCoins", s.ctx, types.ModuleName, sdk.NewCoins(burned)).Return(nil)

	msg := types.MsgTip{
		Tipper:    addr.String(),
		QueryData: queryData2,
		Amount:    tip,
	}
	_, err = s.msgServer.Tip(s.ctx, &msg)
	s.NoError(err)
	// commir for tipped query
	commitreq.Creator = addr.String()
	commitreq.QueryData = queryData2
	commitreq.Hash = hash
	_, err = s.msgServer.CommitReport(s.ctx, &commitreq)
	s.NoError(err)

}

func (s *KeeperTestSuite) TestCommitWithBadQueryData() {

	// try to commit bad query data
	queryData := "invalidQueryData"
	value := "000000000000000000000000000000000000000000000058528649cf80ee0000"

	salt, err := utils.Salt(32)
	s.Nil(err)
	hash := utils.CalculateCommitment(value, salt)

	addr := sample.AccAddressBytes()

	stakedReporter := reportertypes.NewOracleReporter(
		addr.String(),
		math.NewInt(1_000_000),
		nil,
	)
	_ = s.reporterKeeper.On("Reporter", s.ctx, addr).Return(&stakedReporter, nil)

	var commitreq = types.MsgCommitReport{
		Creator:   addr.String(),
		QueryData: queryData,
		Hash:      hash,
	}
	_, err = s.msgServer.CommitReport(s.ctx, &commitreq)
	s.ErrorContains(err, "invalid query data")
}

func (s *KeeperTestSuite) TestCommitWithReporterWithLowStake() {
	// try to commit from unbonded reporter
	queryData, err := s.oracleKeeper.GetCurrentQueryInCycleList(s.ctx)
	s.Nil(err)
	value := "000000000000000000000000000000000000000000000058528649cf80ee0000"

	salt, err := utils.Salt(32)
	s.Nil(err)
	hash := utils.CalculateCommitment(value, salt)

	randomAddr := sample.AccAddressBytes()

	stakedReporter := reportertypes.NewOracleReporter(
		randomAddr.String(),
		math.NewInt(1), // below the min stake amount
		nil,
	)
	_ = s.registryKeeper.On("GetSpec", s.ctx, "SpotPrice").Return(registrytypes.GenesisDataSpec(), nil)
	_ = s.reporterKeeper.On("Reporter", s.ctx, randomAddr).Return(&stakedReporter, nil)

	var commitreq = types.MsgCommitReport{
		Creator:   randomAddr.String(),
		QueryData: queryData,
		Hash:      hash,
	}

	_, err = s.msgServer.CommitReport(s.ctx, &commitreq)
	s.ErrorContains(err, "reporter has 1, required amount is 1000000: not enough stake")
}

func (s *KeeperTestSuite) TestCommitWithJailedValidator() {
	// try to commit from jailed reporter
	queryData, err := s.oracleKeeper.GetCurrentQueryInCycleList(s.ctx)
	s.Nil(err)
	value := "000000000000000000000000000000000000000000000058528649cf80ee0000"

	salt, err := utils.Salt(32)
	s.Nil(err)
	hash := utils.CalculateCommitment(value, salt)

	randomAddr := sample.AccAddressBytes()

	stakedReporter := reportertypes.NewOracleReporter(
		randomAddr.String(),
		math.NewInt(1_000_000),
		nil,
	)
	stakedReporter.Jailed = true
	_ = s.reporterKeeper.On("Reporter", s.ctx, randomAddr).Return(&stakedReporter, nil)

	s.Equal(true, stakedReporter.Jailed)

	var commitreq = types.MsgCommitReport{
		Creator:   randomAddr.String(),
		QueryData: queryData,
		Hash:      hash,
	}

	_, err = s.msgServer.CommitReport(s.ctx, &commitreq)
	s.ErrorContains(err, "reporter is jailed")

}

func (s *KeeperTestSuite) TestCommitWithMissingCreator() {
	// commit with no creator
	queryData, err := s.oracleKeeper.GetCurrentQueryInCycleList(s.ctx)
	s.Nil(err)
	value := "000000000000000000000000000000000000000000000058528649cf80ee0000"

	salt, err := utils.Salt(32)
	s.Nil(err)
	hash := utils.CalculateCommitment(value, salt)
	s.Nil(err)

	var commitreq = types.MsgCommitReport{
		QueryData: queryData,
		Hash:      hash,
	}

	_, err = s.msgServer.CommitReport(s.ctx, &commitreq)
	s.ErrorContains(err, "invalid creator address")
}

func (s *KeeperTestSuite) TestCommitWithMissingQueryData() {
	// commit with no query data
	value := "000000000000000000000000000000000000000000000058528649cf80ee0000"

	salt, err := utils.Salt(32)
	s.Nil(err)
	hash := utils.CalculateCommitment(value, salt)
	s.Nil(err)

	addr := sample.AccAddressBytes()

	var commitreq = types.MsgCommitReport{
		Creator: addr.String(),
		Hash:    hash,
	}

	_, err = s.msgServer.CommitReport(s.ctx, &commitreq)
	s.ErrorContains(err, "query data field cannot be empty")

}

func (s *KeeperTestSuite) TestCommitWithMissingHash() {
<<<<<<< HEAD
	require := s.Require()

	// commit with no hash
	queryData := s.oracleKeeper.GetCurrentQueryInCycleList(s.ctx)
	var commitreq types.MsgCommitReport
	commitreq.QueryData = queryData
	commitreq.Creator = Addr.String()
	_, err := s.msgServer.CommitReport(s.ctx, &commitreq) // no error
	require.NoError(err)
}
=======
	// commit with no hash
	queryData, err := s.oracleKeeper.GetCurrentQueryInCycleList(s.ctx)
	s.Nil(err)
>>>>>>> 26673747

	addr := sample.AccAddressBytes()

	var commitreq = types.MsgCommitReport{
		Creator:   addr.String(),
		QueryData: queryData,
	}
	_, err = s.msgServer.CommitReport(s.ctx, &commitreq) // no error
	s.ErrorContains(err, "hash field cannot be empty")
}<|MERGE_RESOLUTION|>--- conflicted
+++ resolved
@@ -280,22 +280,9 @@
 }
 
 func (s *KeeperTestSuite) TestCommitWithMissingHash() {
-<<<<<<< HEAD
-	require := s.Require()
-
 	// commit with no hash
-	queryData := s.oracleKeeper.GetCurrentQueryInCycleList(s.ctx)
-	var commitreq types.MsgCommitReport
-	commitreq.QueryData = queryData
-	commitreq.Creator = Addr.String()
-	_, err := s.msgServer.CommitReport(s.ctx, &commitreq) // no error
-	require.NoError(err)
-}
-=======
-	// commit with no hash
-	queryData, err := s.oracleKeeper.GetCurrentQueryInCycleList(s.ctx)
-	s.Nil(err)
->>>>>>> 26673747
+	queryData, err := s.oracleKeeper.GetCurrentQueryInCycleList(s.ctx)
+	s.Nil(err)
 
 	addr := sample.AccAddressBytes()
 
