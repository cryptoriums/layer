--- conflicted
+++ resolved
@@ -36,11 +36,9 @@
 	require.Nil(t, getAttDataBySnapResponse)
 
 	queryId := []byte("queryId")
-<<<<<<< HEAD
+
 	timestampTime := time.Date(1969, time.December, 31, 18, 1, 40, 0, time.Local)
-=======
-	timestampTime := time.UnixMilli(100)
->>>>>>> 4ec0d3df
+
 	aggReport := oracletypes.Aggregate{
 		QueryId:        queryId,
 		AggregateValue: "1",
@@ -51,15 +49,11 @@
 	require.NoError(t, err)
 	err = k.AttestSnapshotDataMap.Set(ctx, snapshot, types.AttestationSnapshotData{
 		ValidatorCheckpoint:  []byte("checkpoint"),
-<<<<<<< HEAD
+
 		AttestationTimestamp: timestampTime.UnixMilli() + 1,
 		PrevReportTimestamp:  timestampTime.UnixMilli() - 2,
 		NextReportTimestamp:  timestampTime.UnixMilli() + 2,
-=======
-		AttestationTimestamp: timestampTime.UnixMilli() - 1,
-		PrevReportTimestamp:  timestampTime.UnixMilli() - 2,
-		NextReportTimestamp:  timestampTime.UnixMilli() + 1,
->>>>>>> 4ec0d3df
+
 		QueryId:              queryId,
 		Timestamp:            timestampTime.UnixMilli(),
 	})
@@ -75,9 +69,7 @@
 	require.Equal(t, getAttDataBySnapResponse.AggregatePower, strconv.FormatInt(aggReport.ReporterPower, 10))
 	require.Equal(t, getAttDataBySnapResponse.Checkpoint, hex.EncodeToString([]byte("checkpoint")))
 	require.Equal(t, getAttDataBySnapResponse.PreviousReportTimestamp, strconv.FormatInt(timestampTime.UnixMilli()-2, 10))
-<<<<<<< HEAD
+
 	require.Equal(t, getAttDataBySnapResponse.NextReportTimestamp, strconv.FormatInt(timestampTime.UnixMilli()+2, 10))
-=======
-	require.Equal(t, getAttDataBySnapResponse.NextReportTimestamp, strconv.FormatInt(timestampTime.UnixMilli()+1, 10))
->>>>>>> 4ec0d3df
+
 }