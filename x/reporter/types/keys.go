--- conflicted
+++ resolved
@@ -31,19 +31,11 @@
 	ReporterDelegatorsIndexPrefix       = collections.NewPrefix(20)
 	TokenOriginSnapshotPrefix           = collections.NewPrefix(21)
 	DelegatorTipsPrefix                 = collections.NewPrefix(22)
-<<<<<<< HEAD
 	DelegatorBlockIndexPrefix           = collections.NewPrefix(23)
 	DelegatorCheckpointPrefix           = collections.NewPrefix(24)
 	ReporterCheckpointPrefix            = collections.NewPrefix(25)
 	DisputedDelegationAmountsPrefix     = collections.NewPrefix(26)
 	FeePaidFromStakePrefix              = collections.NewPrefix(27)
 	TotalPowerPrefix                    = collections.NewPrefix(28)
-)
-=======
-	StakeTrackerPrefix                  = collections.NewPrefix(23)
-)
-
-func KeyPrefix(p string) []byte {
-	return []byte(p)
-}
->>>>>>> 728cfc58
+	StakeTrackerPrefix                  = collections.NewPrefix(29)
+)