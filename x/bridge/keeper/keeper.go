--- conflicted
+++ resolved
@@ -123,14 +123,8 @@
 			k.Logger(ctx).Info("Error getting EVM address from operator address", "error", err)
 			continue // Skip this validator if the EVM address is not found
 		}
-<<<<<<< HEAD
-		evmAddressHex := hex.EncodeToString(evmAddress.EVMAddress)
 		bridgeValset = append(bridgeValset, &types.BridgeValidator{
-			EthereumAddress: evmAddressHex,
-=======
-		bridgeValset[i] = &types.BridgeValidator{
 			EthereumAddress: evmAddress.EVMAddress,
->>>>>>> 728cfc58
 			Power:           uint64(validator.GetConsensusPower(math.NewInt(10))),
 		})
 	}
