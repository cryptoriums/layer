--- conflicted
+++ resolved
@@ -165,32 +165,7 @@
 	return result[0].(string), nil
 }
 
-<<<<<<< HEAD
-func decodeValue(value, dataType string) ([]interface{}, error) {
-	argType, err := abi.NewType(dataType, dataType, nil)
-	if err != nil {
-		return nil, fmt.Errorf("failed to create new ABI type when decoding value: %v", err)
-	}
-	arg := abi.Argument{
-		Type: argType,
-	}
-	args := abi.Arguments{arg}
-	valueBytes, err := hex.DecodeString(value)
-	if err != nil {
-		return nil, status.Error(codes.InvalidArgument, fmt.Sprintf("failed to decode value string: %v", err))
-	}
-	var result []interface{}
-	result, err = args.Unpack(valueBytes)
-	if err != nil {
-		return nil, fmt.Errorf("failed to unpack value: %v", err)
-	}
-	return result, nil
-}
-
-func (k Keeper) GetValueType(ctx sdk.Context, queryType string) *regTypes.DataSpec {
-=======
 func (k Keeper) GetDataSpec(ctx sdk.Context, queryType string) (regTypes.DataSpec, error) {
->>>>>>> 2d63f4df
 	// get data spec from registry by query type to validate value
 	dataSpec, err := k.registryKeeper.GetSpec(ctx, queryType)
 	if err != nil {
