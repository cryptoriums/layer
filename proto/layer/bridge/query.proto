--- conflicted
+++ resolved
@@ -60,7 +60,6 @@
     option (google.api.http).get = "/layer/bridge/get_data_before/{query_id}/{timestamp}";
   }
 
-<<<<<<< HEAD
   rpc GetSnapshotsByReport (QueryGetSnapshotsByReportRequest) returns (QueryGetSnapshotsByReportResponse) {
     option (google.api.http).get = "/layer/bridge/get_snapshots_by_report/{queryId}/{timestamp}";
   }
@@ -72,11 +71,6 @@
   rpc GetAttestationsBySnapshot (QueryGetAttestationsBySnapshotRequest) returns (QueryGetAttestationsBySnapshotResponse) {
     option (google.api.http).get = "/layer/bridge/get_attestations_by_snapshot/{snapshot}";
   }
-=======
-  // rpc GetCurrentAggregateReportTest (QueryGetCurrentAggregateReportTestRequest) returns (QueryGetCurrentAggregateReportTestResponse) {
-  //   option (google.api.http).get = "/layer/bridge/get_current_aggregate_report_test/{query_id}";
-  // }
->>>>>>> 81cd8754
 }
 // QueryParamsRequest is request type for the Query/Params RPC method.
 message QueryParamsRequest {}
@@ -217,7 +211,6 @@
   uint64 timestamp = 2;
 }
 
-<<<<<<< HEAD
 message QueryGetSnapshotsByReportRequest {
   string queryId = 1;
   string timestamp = 2;
@@ -226,11 +219,6 @@
 message QueryGetSnapshotsByReportResponse {
   repeated string snapshots = 1;
 }
-=======
-// message QueryGetCurrentAggregateReportTestRequest {
-//   bytes query_id = 1;
-// }
->>>>>>> 81cd8754
 
 message QueryGetAttestationDataBySnapshotRequest {
   string snapshot = 1;
