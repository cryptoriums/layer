package keeper

import (
	"bytes"
	"context"
	"crypto/sha256"
	"encoding/binary"
	"encoding/hex"
	"errors"
	"fmt"
	gomath "math"
	"math/big"
	"sort"
	"time"

	"github.com/ethereum/go-ethereum/accounts/abi"
	"github.com/ethereum/go-ethereum/common"
	"github.com/ethereum/go-ethereum/crypto"
	layertypes "github.com/tellor-io/layer/types"
	"github.com/tellor-io/layer/x/bridge/types"

	"cosmossdk.io/collections"
	storetypes "cosmossdk.io/core/store"
	"cosmossdk.io/log"

	"github.com/cosmos/cosmos-sdk/codec"
	sdk "github.com/cosmos/cosmos-sdk/types"
)

type (
	Keeper struct {
		cdc          codec.BinaryCodec
		storeService storetypes.KVStoreService

		Schema                       collections.Schema
		Params                       collections.Item[types.Params]
		BridgeValset                 collections.Item[types.BridgeValidatorSet]
		ValidatorCheckpoint          collections.Item[types.ValidatorCheckpoint]
		WithdrawalId                 collections.Item[types.WithdrawalId]
		OperatorToEVMAddressMap      collections.Map[string, types.EVMAddress]
		BridgeValsetSignaturesMap    collections.Map[uint64, types.BridgeValsetSignatures]
		ValidatorCheckpointParamsMap collections.Map[uint64, types.ValidatorCheckpointParams]
		ValidatorCheckpointIdxMap    collections.Map[uint64, types.CheckpointTimestamp]
		LatestCheckpointIdx          collections.Item[types.CheckpointIdx]
		BridgeValsetByTimestampMap   collections.Map[uint64, types.BridgeValidatorSet]
		ValsetTimestampToIdxMap      collections.Map[uint64, types.CheckpointIdx]
		AttestSnapshotsByReportMap   collections.Map[[]byte, types.AttestationSnapshots]
		AttestSnapshotDataMap        collections.Map[[]byte, types.AttestationSnapshotData]
		SnapshotToAttestationsMap    collections.Map[[]byte, types.OracleAttestations]
		AttestRequestsByHeightMap    collections.Map[uint64, types.AttestationRequests]
		DepositIdClaimedMap          collections.Map[uint64, types.DepositClaimed]

		stakingKeeper  types.StakingKeeper
		slashingKeeper types.SlashingKeeper
		oracleKeeper   types.OracleKeeper
		bankKeeper     types.BankKeeper
		reporterKeeper types.ReporterKeeper
	}
)

func NewKeeper(
	cdc codec.BinaryCodec,
	storeService storetypes.KVStoreService,
	stakingKeeper types.StakingKeeper,
	slashingKeeper types.SlashingKeeper,
	oracleKeeper types.OracleKeeper,
	bankKeeper types.BankKeeper,
	reporterKeeper types.ReporterKeeper,
) Keeper {
	sb := collections.NewSchemaBuilder(storeService)
	k := Keeper{
		cdc:                          cdc,
		storeService:                 storeService,
		Params:                       collections.NewItem(sb, types.ParamsKey, "params", codec.CollValue[types.Params](cdc)),
		BridgeValset:                 collections.NewItem(sb, types.BridgeValsetKey, "bridge_valset", codec.CollValue[types.BridgeValidatorSet](cdc)),
		ValidatorCheckpoint:          collections.NewItem(sb, types.ValidatorCheckpointKey, "validator_checkpoint", codec.CollValue[types.ValidatorCheckpoint](cdc)),
		WithdrawalId:                 collections.NewItem(sb, types.WithdrawalIdKey, "withdrawal_id", codec.CollValue[types.WithdrawalId](cdc)),
		OperatorToEVMAddressMap:      collections.NewMap(sb, types.OperatorToEVMAddressMapKey, "operator_to_evm_address_map", collections.StringKey, codec.CollValue[types.EVMAddress](cdc)),
		BridgeValsetSignaturesMap:    collections.NewMap(sb, types.BridgeValsetSignaturesMapKey, "bridge_valset_signatures_map", collections.Uint64Key, codec.CollValue[types.BridgeValsetSignatures](cdc)),
		ValidatorCheckpointParamsMap: collections.NewMap(sb, types.ValidatorCheckpointParamsMapKey, "validator_checkpoint_params_map", collections.Uint64Key, codec.CollValue[types.ValidatorCheckpointParams](cdc)),
		ValidatorCheckpointIdxMap:    collections.NewMap(sb, types.ValidatorCheckpointIdxMapKey, "validator_checkpoint_idx_map", collections.Uint64Key, codec.CollValue[types.CheckpointTimestamp](cdc)),
		LatestCheckpointIdx:          collections.NewItem(sb, types.LatestCheckpointIdxKey, "latest_checkpoint_idx", codec.CollValue[types.CheckpointIdx](cdc)),
		BridgeValsetByTimestampMap:   collections.NewMap(sb, types.BridgeValsetByTimestampMapKey, "bridge_valset_by_timestamp_map", collections.Uint64Key, codec.CollValue[types.BridgeValidatorSet](cdc)),
		ValsetTimestampToIdxMap:      collections.NewMap(sb, types.ValsetTimestampToIdxMapKey, "valset_timestamp_to_idx_map", collections.Uint64Key, codec.CollValue[types.CheckpointIdx](cdc)),
		AttestSnapshotsByReportMap:   collections.NewMap(sb, types.AttestSnapshotsByReportMapKey, "attest_snapshots_by_report_map", collections.BytesKey, codec.CollValue[types.AttestationSnapshots](cdc)),
		AttestSnapshotDataMap:        collections.NewMap(sb, types.AttestSnapshotDataMapKey, "attest_snapshot_data_map", collections.BytesKey, codec.CollValue[types.AttestationSnapshotData](cdc)),
		SnapshotToAttestationsMap:    collections.NewMap(sb, types.SnapshotToAttestationsMapKey, "snapshot_to_attestations_map", collections.BytesKey, codec.CollValue[types.OracleAttestations](cdc)),
		AttestRequestsByHeightMap:    collections.NewMap(sb, types.AttestRequestsByHeightMapKey, "attest_requests_by_height_map", collections.Uint64Key, codec.CollValue[types.AttestationRequests](cdc)),
		DepositIdClaimedMap:          collections.NewMap(sb, types.DepositIdClaimedMapKey, "deposit_id_claimed_map", collections.Uint64Key, codec.CollValue[types.DepositClaimed](cdc)),

		stakingKeeper:  stakingKeeper,
		slashingKeeper: slashingKeeper,
		oracleKeeper:   oracleKeeper,
		bankKeeper:     bankKeeper,
		reporterKeeper: reporterKeeper,
	}

	schema, err := sb.Build()
	if err != nil {
		panic(err)
	}
	k.Schema = schema
	return k
}

func (k Keeper) Logger(ctx context.Context) log.Logger {
	sdkCtx := sdk.UnwrapSDKContext(ctx)
	return sdkCtx.Logger().With("module", fmt.Sprintf("x/%s", types.ModuleName))
}

func (k Keeper) GetCurrentValidatorsEVMCompatible(ctx context.Context) ([]*types.BridgeValidator, error) {
	validators, err := k.stakingKeeper.GetAllValidators(ctx)
	if err != nil {
		return nil, err
	}

	var bridgeValset []*types.BridgeValidator

	for _, validator := range validators {
		evmAddress, err := k.OperatorToEVMAddressMap.Get(ctx, validator.GetOperator())
		if err != nil {
			k.Logger(ctx).Info("Error getting EVM address from operator address", "error", err)
			continue // Skip this validator if the EVM address is not found
		}
		adjustedPower := validator.GetConsensusPower(layertypes.PowerReduction)
		if adjustedPower == 0 {
			continue // Skip this validator if the adjusted power is 0
		}
		bridgeValset = append(bridgeValset, &types.BridgeValidator{
			EthereumAddress: evmAddress.EVMAddress,
			Power:           uint64(adjustedPower),
		})
	}

	if len(bridgeValset) == 0 {
		return nil, errors.New("no validators found")
	}

	// Sort the validators
	sort.Slice(bridgeValset, func(i, j int) bool {
		if bridgeValset[i].Power == bridgeValset[j].Power {
			// If power is equal, sort alphabetically
			return bytes.Compare(bridgeValset[i].EthereumAddress, bridgeValset[j].EthereumAddress) < 0
		}
		// Otherwise, sort by power in descending order
		return bridgeValset[i].Power > bridgeValset[j].Power
	})

	return bridgeValset, nil
}

func (k Keeper) GetCurrentValidatorSetEVMCompatible(ctx context.Context) (*types.BridgeValidatorSet, error) {
	// use GetBridgeValidators to get the current bridge validator set
	bridgeValset, err := k.GetCurrentValidatorsEVMCompatible(ctx)
	if err != nil {
		return nil, err
	}

	return &types.BridgeValidatorSet{BridgeValidatorSet: bridgeValset}, nil
}

// function for loading last saved bridge validator set and comparing it to current set
func (k Keeper) CompareAndSetBridgeValidators(ctx context.Context) (bool, error) {
	// load current validator set in EVM compatible format
	currentValidatorSetEVMCompatible, err := k.GetCurrentValidatorSetEVMCompatible(ctx)
	fmt.Println("currentValidatorSetEVMCompatible in function: ", currentValidatorSetEVMCompatible)
	if err != nil {
		k.Logger(ctx).Info("No current validator set found")
		return false, err
	}

	lastSavedBridgeValidators, err := k.BridgeValset.Get(ctx)
	fmt.Println("lastSavedBridgeValidators: ", lastSavedBridgeValidators)
	if err != nil {
		k.Logger(ctx).Info("No saved bridge validator set found")
		err := k.BridgeValset.Set(ctx, *currentValidatorSetEVMCompatible)
		if err != nil {
			k.Logger(ctx).Info("Error setting bridge validator set: ", "error", err)
			return false, err
		}
		error := k.SetBridgeValidatorParams(ctx, currentValidatorSetEVMCompatible)
		if error != nil {
			k.Logger(ctx).Info("Error setting bridge validator params: ", "error", error)
			return false, error
		}
		return false, err
	}
	fmt.Println("k.PowerDiff: ", k.PowerDiff(ctx, lastSavedBridgeValidators, *currentValidatorSetEVMCompatible))
	if bytes.Equal(k.cdc.MustMarshal(&lastSavedBridgeValidators), k.cdc.MustMarshal(currentValidatorSetEVMCompatible)) {
		return false, nil
	} else if k.PowerDiff(ctx, lastSavedBridgeValidators, *currentValidatorSetEVMCompatible) < 0.05 {
		return false, nil
	} else {
		err := k.BridgeValset.Set(ctx, *currentValidatorSetEVMCompatible)
		if err != nil {
			k.Logger(ctx).Info("Error setting bridge validator set: ", "error", err)
			return false, err
		}
		error := k.SetBridgeValidatorParams(ctx, currentValidatorSetEVMCompatible)
		if error != nil {
			k.Logger(ctx).Info("Error setting bridge validator params: ", "error", error)
			return false, error
		}
		return true, nil
	}
}

func (k Keeper) SetBridgeValidatorParams(ctx context.Context, bridgeValidatorSet *types.BridgeValidatorSet) error {
	var totalPower uint64
	for _, validator := range bridgeValidatorSet.BridgeValidatorSet {
		totalPower += validator.GetPower()
	}
	powerThreshold := totalPower * 2 / 3

	sdkCtx := sdk.UnwrapSDKContext(ctx)
	validatorTimestamp := uint64(sdkCtx.BlockTime().Unix())

	// calculate validator set hash
	_, validatorSetHash, err := k.EncodeAndHashValidatorSet(ctx, bridgeValidatorSet)
	if err != nil {
		k.Logger(ctx).Info("Error encoding and hashing validator set: ", "error", err)
		return err
	}

	// calculate validator set checkpoint
	checkpoint, err := k.CalculateValidatorSetCheckpoint(ctx, powerThreshold, validatorTimestamp, validatorSetHash)
	if err != nil {
		k.Logger(ctx).Info("Error calculating validator set checkpoint: ", "error", err)
		return err
	}

	// Set the validator checkpoint
	checkpointType := types.ValidatorCheckpoint{
		Checkpoint: checkpoint,
	}

	error := k.ValidatorCheckpoint.Set(ctx, checkpointType)
	if error != nil {
		k.Logger(ctx).Info("Error setting validator checkpoint: ", "error", error)
		return error
	}

	// Set the bridge valset by timestamp
	err = k.BridgeValsetByTimestampMap.Set(ctx, validatorTimestamp, *bridgeValidatorSet)
	if err != nil {
		k.Logger(ctx).Info("Error setting bridge valset by timestamp: ", "error", err)
		return err
	}

	valsetIdx, err := k.LatestCheckpointIdx.Get(ctx)
	if err != nil {
		k.Logger(ctx).Info("Error getting latest checkpoint index: ", "error", err)
		return err
	}
	if valsetIdx.Index == 0 {
		valsetSigs := types.NewBridgeValsetSignatures(len(bridgeValidatorSet.BridgeValidatorSet))
		err = k.BridgeValsetSignaturesMap.Set(ctx, validatorTimestamp, *valsetSigs)
		if err != nil {
			k.Logger(ctx).Info("Error setting bridge valset signatures: ", "error", err)
			return err
		}

		return nil
	}
	previousValsetTimestamp, err := k.ValidatorCheckpointIdxMap.Get(ctx, valsetIdx.Index-1)
	if err != nil {
		k.Logger(ctx).Info("Error getting previous valset timestamp: ", "error", err)
		return err
	}
	previousValset, err := k.BridgeValsetByTimestampMap.Get(ctx, previousValsetTimestamp.Timestamp)
	if err != nil {
		k.Logger(ctx).Info("Error getting previous valset: ", "error", err)
		return err
	}

	valsetSigs := types.NewBridgeValsetSignatures(len(previousValset.BridgeValidatorSet))
	err = k.BridgeValsetSignaturesMap.Set(ctx, validatorTimestamp, *valsetSigs)
	if err != nil {
		k.Logger(ctx).Info("Error setting bridge valset signatures: ", "error", err)
		return err
	}

	return nil
}

func (k Keeper) CalculateValidatorSetCheckpoint(
	ctx context.Context,
	powerThreshold uint64,
	validatorTimestamp uint64,
	validatorSetHash []byte,
) ([]byte, error) {
	// Define the domain separator for the validator set hash, fixed size 32 bytes
	VALIDATOR_SET_HASH_DOMAIN_SEPARATOR := []byte("checkpoint")
	var domainSeparatorFixSize [32]byte
	copy(domainSeparatorFixSize[:], VALIDATOR_SET_HASH_DOMAIN_SEPARATOR)

	// Convert validatorSetHash to a fixed size 32 bytes
	var validatorSetHashFixSize [32]byte
	copy(validatorSetHashFixSize[:], validatorSetHash)

	// Convert powerThreshold and validatorTimestamp to *big.Int for ABI encoding
	powerThresholdBigInt := new(big.Int).SetUint64(powerThreshold)
	validatorTimestampBigInt := new(big.Int).SetUint64(validatorTimestamp)

	Bytes32Type, err := abi.NewType("bytes32", "", nil)
	if err != nil {
		k.Logger(ctx).Warn("Error creating new bytes32 ABI type", "error", err)
		return nil, err
	}
	Uint256Type, err := abi.NewType("uint256", "", nil)
	if err != nil {
		k.Logger(ctx).Warn("Error creating new uint256 ABI type", "error", err)
		return nil, err
	}

	// Prepare the types for encoding
	arguments := abi.Arguments{
		{Type: Bytes32Type},
		{Type: Uint256Type},
		{Type: Uint256Type},
		{Type: Bytes32Type},
	}

	// Encode the arguments
	encodedCheckpointData, err := arguments.Pack(
		domainSeparatorFixSize,
		powerThresholdBigInt,
		validatorTimestampBigInt,
		validatorSetHashFixSize,
	)
	if err != nil {
		k.Logger(ctx).Warn("Error encoding arguments", "error", err)
		return nil, err
	}

	checkpoint := crypto.Keccak256(encodedCheckpointData)

	// save checkpoint params
	checkpointParams := types.ValidatorCheckpointParams{
		Checkpoint:     checkpoint,
		ValsetHash:     validatorSetHash,
		Timestamp:      int64(validatorTimestamp),
		PowerThreshold: int64(powerThreshold),
	}
	err = k.ValidatorCheckpointParamsMap.Set(ctx, validatorTimestamp, checkpointParams)
	if err != nil {
		k.Logger(ctx).Info("Error setting validator checkpoint params: ", "error", err)
		return nil, err
	}

	// load checkpoint index. if not found, set to 0
	checkpointIdx := types.CheckpointIdx{}
	lastCheckpointIdx, err := k.LatestCheckpointIdx.Get(ctx)
	if err != nil {
		k.Logger(ctx).Info("Error getting latest checkpoint index: ", "error", err)
		checkpointIdx.Index = 0
	} else {
		checkpointIdx.Index = lastCheckpointIdx.Index + 1
	}

	// save checkpoint index
	err = k.ValidatorCheckpointIdxMap.Set(ctx, checkpointIdx.Index, types.CheckpointTimestamp{Timestamp: validatorTimestamp})
	if err != nil {
		k.Logger(ctx).Info("Error setting validator checkpoint index: ", "error", err)
		return nil, err
	}

	// save latest checkpoint index
	err = k.LatestCheckpointIdx.Set(ctx, checkpointIdx)
	if err != nil {
		k.Logger(ctx).Info("Error setting latest checkpoint index: ", "error", err)
		return nil, err
	}
	err = k.ValsetTimestampToIdxMap.Set(ctx, validatorTimestamp, checkpointIdx)
	if err != nil {
		k.Logger(ctx).Info("Error setting valset timestamp to index: ", "error", err)
		return nil, err
	}
	return checkpoint, nil
}

func (k Keeper) GetValidatorCheckpointFromStorage(ctx context.Context) (*types.ValidatorCheckpoint, error) {
	checkpoint, err := k.ValidatorCheckpoint.Get(ctx)
	if err != nil {
		k.Logger(ctx).Error("Failed to get validator checkpoint", "error", err)
		return nil, err
	}
	return &checkpoint, nil
}

func (k Keeper) GetValidatorTimestampByIdxFromStorage(ctx context.Context, checkpointIdx uint64) (types.CheckpointTimestamp, error) {
	return k.ValidatorCheckpointIdxMap.Get(ctx, checkpointIdx)
}

func (k Keeper) GetValidatorSetSignaturesFromStorage(ctx context.Context, timestamp uint64) (*types.BridgeValsetSignatures, error) {
	valsetSigs, err := k.BridgeValsetSignaturesMap.Get(ctx, timestamp)
	if err != nil {
		k.Logger(ctx).Error("Failed to get bridge valset signatures", "error", err)
		return nil, err
	}
	return &valsetSigs, nil
}

func (k Keeper) EncodeAndHashValidatorSet(ctx context.Context, validatorSet *types.BridgeValidatorSet) (encodedBridgeValidatorSet, bridgeValidatorSetHash []byte, err error) {
	// Define Go equivalent of the Solidity Validator struct
	type Validator struct {
		Addr  common.Address
		Power *big.Int
	}

	// Convert validatorSet to a slice of the Validator struct defined above
	var validators []Validator
	for _, v := range validatorSet.BridgeValidatorSet {
		addr := common.BytesToAddress(v.EthereumAddress)
		power := big.NewInt(0).SetUint64(v.Power)
		validators = append(validators, Validator{Addr: addr, Power: power})
	}

	// Solidity dynamic array encoding starts with the offset to the data
	// followed by the length of the array itself. Since we're directly encoding the array next,
	// the data starts immediately after these two fields, which is at 64 bytes offset.
	offsetToData := make([]byte, 32)
	binary.BigEndian.PutUint64(offsetToData[24:], uint64(32)) // 64 bytes offset to the start of the data

	// Encode the length of the array
	arrayLength := len(validators)
	lengthEncoded := make([]byte, 32)
	binary.BigEndian.PutUint64(lengthEncoded[24:], uint64(arrayLength))

	AddressType, err := abi.NewType("address", "", nil)
	if err != nil {
		k.Logger(ctx).Warn("Error creating new address ABI type", "error", err)
		return nil, nil, err
	}
	UintType, err := abi.NewType("uint256", "", nil)
	if err != nil {
		k.Logger(ctx).Warn("Error creating new uint256 ABI type", "error", err)
		return nil, nil, err
	}

	// Encode each Validator struct
	var encodedVals []byte
	for _, val := range validators {
		encodedVal, err := abi.Arguments{
			{Type: AddressType},
			{Type: UintType},
		}.Pack(val.Addr, val.Power)
		if err != nil {
			return nil, nil, err
		}
		encodedVals = append(encodedVals, encodedVal...)
	}

	// Concatenate the offset, length, and encoded validators
	finalEncoded := append(offsetToData, lengthEncoded...)
	finalEncoded = append(finalEncoded, encodedVals...)

	// Hash the encoded bytes
	valSetHash := crypto.Keccak256(finalEncoded)

	return finalEncoded, valSetHash, nil
}

func (k Keeper) PowerDiff(ctx context.Context, b, c types.BridgeValidatorSet) float64 {
	powers := map[string]int64{}
	var totalPower int64
	for _, bv := range b.BridgeValidatorSet {
		power := int64(bv.GetPower())
		powers[string(bv.EthereumAddress)] = power
		totalPower += power
	}

	for _, bv := range c.BridgeValidatorSet {
		if val, ok := powers[string(bv.EthereumAddress)]; ok {
			powers[string(bv.EthereumAddress)] = val - int64(bv.GetPower())
		} else {
			powers[string(bv.EthereumAddress)] = -int64(bv.GetPower())
		}
	}

	var delta float64
	for _, v := range powers {
		delta += gomath.Abs(float64(v))
	}

	if totalPower == 0 {
		return 0
	}

	relativeDiff := delta / float64(totalPower)
	return relativeDiff
}

func (k Keeper) EVMAddressFromSignatures(ctx context.Context, sigA, sigB []byte) (common.Address, error) {
	msgA := "TellorLayer: Initial bridge signature A"
	msgB := "TellorLayer: Initial bridge signature B"

	// convert messages to bytes
	msgBytesA := []byte(msgA)
	msgBytesB := []byte(msgB)

	// hash messages
	msgHashBytes32A := sha256.Sum256(msgBytesA)
	msgHashBytesA := msgHashBytes32A[:]

	msgHashBytes32B := sha256.Sum256(msgBytesB)
	msgHashBytesB := msgHashBytes32B[:]

	// hash the hash, since the keyring signer automatically hashes the message
	msgDoubleHashBytes32A := sha256.Sum256(msgHashBytesA)
	msgDoubleHashBytesA := msgDoubleHashBytes32A[:]

	msgDoubleHashBytes32B := sha256.Sum256(msgHashBytesB)
	msgDoubleHashBytesB := msgDoubleHashBytes32B[:]

	addressesA, err := k.TryRecoverAddressWithBothIDs(sigA, msgDoubleHashBytesA)
	if err != nil {
		k.Logger(ctx).Warn("Error trying to recover address with both IDs", "error", err)
		return common.Address{}, err
	}
	addressesB, err := k.TryRecoverAddressWithBothIDs(sigB, msgDoubleHashBytesB)
	if err != nil {
		k.Logger(ctx).Warn("Error trying to recover address with both IDs", "error", err)
		return common.Address{}, err
	}

	// check if addresses match
	if bytes.Equal(addressesA[0].Bytes(), addressesB[0].Bytes()) || bytes.Equal(addressesA[0].Bytes(), addressesB[1].Bytes()) {
		return addressesA[0], nil
	} else if bytes.Equal(addressesA[1].Bytes(), addressesB[0].Bytes()) || bytes.Equal(addressesA[1].Bytes(), addressesB[1].Bytes()) {
		return addressesA[1], nil
	} else {
		k.Logger(ctx).Warn("EVM addresses do not match")
		return common.Address{}, fmt.Errorf("EVM addresses do not match")
	}
}

func (k Keeper) TryRecoverAddressWithBothIDs(sig, msgHash []byte) ([]common.Address, error) {
	var addrs []common.Address
	for _, id := range []byte{0, 1} {
		sigWithID := append(sig[:64], id)
		pubKey, err := crypto.SigToPub(msgHash, sigWithID)
		if err != nil {
			return []common.Address{}, err
		}
		recoveredAddr := crypto.PubkeyToAddress(*pubKey)
		addrs = append(addrs, recoveredAddr)
	}
	return addrs, nil
}

func (k Keeper) SetEVMAddressByOperator(ctx context.Context, operatorAddr string, evmAddr []byte) error {
	evmAddrType := types.EVMAddress{
		EVMAddress: evmAddr,
	}

	err := k.OperatorToEVMAddressMap.Set(ctx, operatorAddr, evmAddrType)
	if err != nil {
		k.Logger(ctx).Info("Error setting EVM address by operator", "error", err)
		return err
	}
	return nil
}

func (k Keeper) SetBridgeValsetSignature(ctx context.Context, operatorAddress string, timestamp uint64, signature string) error {
	// get the bridge valset signatures array by timestamp
	valsetSigs, err := k.BridgeValsetSignaturesMap.Get(ctx, timestamp)
	if err != nil {
		k.Logger(ctx).Info("Error getting bridge valset signatures", "error", err)
		return err
	}
	// get the evm address associated with the operator address
	ethAddress, err := k.OperatorToEVMAddressMap.Get(ctx, operatorAddress)
	if err != nil {
		k.Logger(ctx).Info("Error getting EVM address from operator address", "error", err)
		return err
	}
	// get the valset index by timestamp
	valsetIdx, err := k.ValsetTimestampToIdxMap.Get(ctx, timestamp)
	if err != nil {
		k.Logger(ctx).Info("Error getting valset index by timestamp", "error", err)
		return err
	}
	if valsetIdx.Index == 0 {
		// first valset, no sigs needed
		return nil
	}
	previousIndex := valsetIdx.Index - 1
	previousValsetTimestamp, err := k.ValidatorCheckpointIdxMap.Get(ctx, previousIndex)
	if err != nil {
		k.Logger(ctx).Info("Error getting previous valset timestamp", "error", err)
		return err
	}
	previousValset, err := k.BridgeValsetByTimestampMap.Get(ctx, previousValsetTimestamp.Timestamp)
	if err != nil {
		k.Logger(ctx).Info("Error getting previous valset", "error", err)
		return err
	}
	// decode the signature hex
	signatureBytes, err := hex.DecodeString(signature)
	if err != nil {
		k.Logger(ctx).Info("Error decoding signature hex", "error", err)
		return err
	}
	// set the signature in the valset signatures array by finding the index of the operator address
	for i, val := range previousValset.BridgeValidatorSet {
		if bytes.Equal(val.EthereumAddress, ethAddress.EVMAddress) {
			valsetSigs.SetSignature(i, signatureBytes)
		}
	}
	// set the valset signatures array by timestamp
	err = k.BridgeValsetSignaturesMap.Set(ctx, timestamp, valsetSigs)
	if err != nil {
		k.Logger(ctx).Info("Error setting bridge valset signatures", "error", err)
		return err
	}
	return nil
}

func (k Keeper) SetOracleAttestation(ctx context.Context, operatorAddress string, snapshot, sig []byte) error {
	// get the evm address associated with the operator address
	ethAddress, err := k.OperatorToEVMAddressMap.Get(ctx, operatorAddress)
	if err != nil {
		k.Logger(ctx).Info("Error getting EVM address from operator address", "error", err)
		return err
	}
	// get the last saved bridge validator set
	lastSavedBridgeValidators, err := k.BridgeValset.Get(ctx)
	if err != nil {
		k.Logger(ctx).Info("Error getting last saved bridge validators", "error", err)
		return err
	}
	// set the signature in the oracle attestation map by finding the index of the operator address
	for i, val := range lastSavedBridgeValidators.BridgeValidatorSet {
		if bytes.Equal(val.EthereumAddress, ethAddress.EVMAddress) {
			snapshotToSigsMap, err := k.SnapshotToAttestationsMap.Get(ctx, snapshot)
			if err != nil {
				k.Logger(ctx).Info("Error getting snapshot to attestations map", "error", err)
				return err
			}
			snapshotToSigsMap.SetAttestation(i, sig)
			err = k.SnapshotToAttestationsMap.Set(ctx, snapshot, snapshotToSigsMap)
			if err != nil {
				k.Logger(ctx).Info("Error setting snapshot to attestations map", "error", err)
				return err
			}
		}
	}
	return nil
}

func (k Keeper) GetEVMAddressByOperator(ctx context.Context, operatorAddress string) ([]byte, error) {
	ethAddress, err := k.OperatorToEVMAddressMap.Get(ctx, operatorAddress)
	if err != nil {
		k.Logger(ctx).Info("Error getting EVM address from operator address", "error", err)
		return nil, err
	}
	return ethAddress.EVMAddress, nil
}

func (k Keeper) SetBridgeValsetByTimestamp(ctx context.Context, timestamp uint64, bridgeValset types.BridgeValidatorSet) error {
	err := k.BridgeValsetByTimestampMap.Set(ctx, timestamp, bridgeValset)
	if err != nil {
		k.Logger(ctx).Info("Error setting bridge valset by timestamp", "error", err)
		return err
	}
	return nil
}

func (k Keeper) GetBridgeValsetByTimestamp(ctx context.Context, timestamp uint64) (*types.BridgeValidatorSet, error) {
	bridgeValset, err := k.BridgeValsetByTimestampMap.Get(ctx, timestamp)
	if err != nil {
		k.Logger(ctx).Info("Error getting bridge valset by timestamp", "error", err)
		return nil, err
	}
	return &bridgeValset, nil
}

func (k Keeper) GetLatestCheckpointIndex(ctx context.Context) (uint64, error) {
	checkpointIdx, err := k.LatestCheckpointIdx.Get(ctx)
	if err != nil {
		k.Logger(ctx).Info("Error getting latest checkpoint index", "error", err)
		return 0, err
	}
	return checkpointIdx.Index, nil
}

func (k Keeper) GetValidatorDidSignCheckpoint(ctx context.Context, operatorAddr string, checkpointTimestamp uint64) (didSign bool, prevValsetIndex int64, err error) {
	// get the valset index by timestamp
	valsetIdx, err := k.ValsetTimestampToIdxMap.Get(ctx, checkpointTimestamp)
	if err != nil {
		k.Logger(ctx).Info("Error getting valset index by timestamp", "error", err)
		return false, -1, err
	}
	if valsetIdx.Index == 0 {
		// first valset, no sigs needed
		return false, -1, nil
	}
	// get previous valset
	previousIndex := valsetIdx.Index - 1
	previousValsetTimestamp, err := k.ValidatorCheckpointIdxMap.Get(ctx, previousIndex)
	if err != nil {
		k.Logger(ctx).Info("Error getting previous valset timestamp", "error", err)
		return false, -1, err
	}
	previousValset, err := k.BridgeValsetByTimestampMap.Get(ctx, previousValsetTimestamp.Timestamp)
	if err != nil {
		k.Logger(ctx).Info("Error getting previous valset", "error", err)
		return false, -1, err
	}
	// get the evm address associated with the operator address
	ethAddress, err := k.OperatorToEVMAddressMap.Get(ctx, operatorAddr)
	if err != nil {
		k.Logger(ctx).Info("Error getting EVM address from operator address", "error", err)
		return false, -1, err
	}
	// get the valset signatures array by timestamp
	valsetSigs, err := k.BridgeValsetSignaturesMap.Get(ctx, checkpointTimestamp)
	if err != nil {
		k.Logger(ctx).Info("Error getting bridge valset signatures", "error", err)
		return false, -1, err
	}
	// get the index of the evm address in the previous valset
	for i, val := range previousValset.BridgeValidatorSet {
		if bytes.Equal(val.EthereumAddress, ethAddress.EVMAddress) {
			// check if the signature exists
			if len(valsetSigs.Signatures[i]) != 0 {
				return true, int64(i), nil
			} else {
				return false, int64(i), nil
			}
		}
	}
	return false, -1, nil
}

func (k Keeper) CreateNewReportSnapshots(ctx context.Context) error {
	sdkCtx := sdk.UnwrapSDKContext(ctx)
	blockHeight := sdkCtx.BlockHeight()

	reports := k.oracleKeeper.GetAggregatedReportsByHeight(ctx, blockHeight)
	blocktime := sdkCtx.BlockTime()
	for _, report := range reports {
		queryId := report.QueryId
<<<<<<< HEAD
		timeNow := blocktime.Add(time.Second)
=======
		timeNow := sdkCtx.BlockTime().Add(time.Second)
>>>>>>> b1226448
		reportTime, err := k.oracleKeeper.GetTimestampBefore(ctx, queryId, timeNow)
		if err != nil {
			return nil
		}
		err = k.CreateSnapshot(ctx, queryId, reportTime)
		if err != nil {
			return err
		}
	}
	return nil
}

// Called with each new agg report and with new request for optimistic attestations
func (k Keeper) CreateSnapshot(ctx context.Context, queryId []byte, timestamp time.Time) error {
	aggReport, err := k.oracleKeeper.GetAggregateByTimestamp(ctx, queryId, timestamp)
	if err != nil {
		k.Logger(ctx).Info("Error getting aggregate report by timestamp", "error", err)
		return err
	}
	// get the current validator checkpoint
	validatorCheckpoint, err := k.GetValidatorCheckpointFromStorage(ctx)
	if err != nil {
		k.Logger(ctx).Info("Error getting validator checkpoint from storage", "error", err)
		return err
	}

	tsBefore, err := k.oracleKeeper.GetTimestampBefore(ctx, queryId, timestamp)
	if err != nil {
		tsBefore = time.Unix(0, 0)
	}

	tsAfter, err := k.oracleKeeper.GetTimestampAfter(ctx, queryId, timestamp)
	if err != nil {
		tsAfter = time.Unix(0, 0)
	}

	// use current block time for attestationTimestamp
	sdkCtx := sdk.UnwrapSDKContext(ctx)
	attestationTimestamp := sdkCtx.BlockTime()

	snapshotBytes, err := k.EncodeOracleAttestationData(
		queryId,
		aggReport.AggregateValue,
		timestamp.Unix(),
		aggReport.ReporterPower,
		tsBefore.Unix(),
		tsAfter.Unix(),
		validatorCheckpoint.Checkpoint,
		attestationTimestamp.Unix(),
	)
	if err != nil {
		k.Logger(ctx).Info("Error encoding oracle attestation data", "error", err)
		return err
	}

	// set snapshot by report
	key := crypto.Keccak256([]byte(hex.EncodeToString(queryId) + fmt.Sprint(timestamp.Unix())))
	// check if map for this key exists, otherwise create a new map
	exists, err := k.AttestSnapshotsByReportMap.Has(ctx, key)
	if err != nil {
		k.Logger(ctx).Info("Error checking if attestation snapshots by report map exists", "error", err)
		return err
	}
	if !exists {
		attestationSnapshots := types.NewAttestationSnapshots()
		err = k.AttestSnapshotsByReportMap.Set(ctx, key, *attestationSnapshots)
		if err != nil {
			k.Logger(ctx).Info("Error setting attestation snapshots by report", "error", err)
			return err
		}
	}
	attestationSnapshots, err := k.AttestSnapshotsByReportMap.Get(ctx, key)
	if err != nil {
		k.Logger(ctx).Info("Error getting attestation snapshots by report", "error", err)
		return err
	}
	// set the snapshot by report
	attestationSnapshots.SetSnapshot(snapshotBytes)
	err = k.AttestSnapshotsByReportMap.Set(ctx, key, attestationSnapshots)
	if err != nil {
		k.Logger(ctx).Info("Error setting attestation snapshots by report", "error", err)
		return err
	}

	// set snapshot to snapshot data map
	snapshotData := types.AttestationSnapshotData{
		ValidatorCheckpoint:  validatorCheckpoint.Checkpoint,
		AttestationTimestamp: attestationTimestamp.Unix(),
		PrevReportTimestamp:  tsBefore.Unix(),
		NextReportTimestamp:  tsAfter.Unix(),
		QueryId:              queryId,
		Timestamp:            timestamp.Unix(),
	}
	err = k.AttestSnapshotDataMap.Set(ctx, snapshotBytes, snapshotData)
	if err != nil {
		k.Logger(ctx).Info("Error setting attestation snapshot data", "error", err)
		return err
	}

	// initialize snapshot to attestations map
	lastSavedBridgeValidators, err := k.BridgeValset.Get(ctx)
	if err != nil {
		k.Logger(ctx).Info("Error getting last saved bridge validators", "error", err)
		return err
	}
	oracleAttestations := types.NewOracleAttestations(len(lastSavedBridgeValidators.BridgeValidatorSet))
	// set the map
	err = k.SnapshotToAttestationsMap.Set(ctx, snapshotBytes, *oracleAttestations)
	if err != nil {
		k.Logger(ctx).Info("Error setting snapshot to attestations map", "error", err)
		return err
	}

	// add to attestation requests
	blockHeight := uint64(sdkCtx.BlockHeight())
	exists, err = k.AttestRequestsByHeightMap.Has(ctx, blockHeight)
	if err != nil {
		k.Logger(ctx).Info("Error checking if attestation requests by height map exists", "error", err)
		return err
	}
	if !exists {
		attestRequests := types.AttestationRequests{}
		err = k.AttestRequestsByHeightMap.Set(ctx, blockHeight, attestRequests)
		if err != nil {
			k.Logger(ctx).Info("Error setting attestation requests by height", "error", err)
			return err
		}
	}
	attestRequests, err := k.AttestRequestsByHeightMap.Get(ctx, blockHeight)
	if err != nil {
		k.Logger(ctx).Info("Error getting attestation requests by height", "error", err)
		return err
	}
	request := types.AttestationRequest{
		Snapshot: snapshotBytes,
	}
	attestRequests.AddRequest(&request)
	return k.AttestRequestsByHeightMap.Set(ctx, blockHeight, attestRequests)
}

func (k Keeper) EncodeOracleAttestationData(
	queryId []byte,
	value string,
	timestamp int64,
	aggregatePower int64,
	previousTimestamp int64,
	nextTimestamp int64,
	valsetCheckpoint []byte,
	attestationTimestamp int64,
) ([]byte, error) {
	// domainSeparator is bytes "tellorNewReport"
	domainSep := "74656c6c6f7243757272656e744174746573746174696f6e0000000000000000"
	NEW_REPORT_ATTESTATION_DOMAIN_SEPARATOR, err := hex.DecodeString(domainSep)
	if err != nil {
		return nil, err
	}
	// Convert domain separator to bytes32
	var domainSepBytes32 [32]byte
	copy(domainSepBytes32[:], NEW_REPORT_ATTESTATION_DOMAIN_SEPARATOR)

	// Convert queryId to bytes32
	var queryIdBytes32 [32]byte
	copy(queryIdBytes32[:], queryId)

	// Convert value to bytes
	valueBytes, err := hex.DecodeString(value)
	if err != nil {
		return nil, err
	}

	// Convert timestamp to uint64
	timestampUint64 := new(big.Int)
	timestampUint64.SetInt64(timestamp)

	// Convert aggregatePower to uint64
	aggregatePowerUint64 := new(big.Int)
	aggregatePowerUint64.SetInt64(aggregatePower)

	// Convert previousTimestamp to uint64
	previousTimestampUint64 := new(big.Int)
	previousTimestampUint64.SetInt64(previousTimestamp)

	// Convert nextTimestamp to uint64
	nextTimestampUint64 := new(big.Int)
	nextTimestampUint64.SetInt64(nextTimestamp)

	// Convert valsetCheckpoint to bytes32
	var valsetCheckpointBytes32 [32]byte
	copy(valsetCheckpointBytes32[:], valsetCheckpoint)

	// Convert attestationTimestamp to uint64
	attestationTimestampUint64 := new(big.Int)
	attestationTimestampUint64.SetInt64(attestationTimestamp)

	// Prepare Encoding
	Bytes32Type, err := abi.NewType("bytes32", "", nil)
	if err != nil {
		return nil, err
	}
	Uint256Type, err := abi.NewType("uint256", "", nil)
	if err != nil {
		return nil, err
	}
	BytesType, err := abi.NewType("bytes", "", nil)
	if err != nil {
		return nil, err
	}

	arguments := abi.Arguments{
		{Type: Bytes32Type},
		{Type: Bytes32Type},
		{Type: BytesType},
		{Type: Uint256Type},
		{Type: Uint256Type},
		{Type: Uint256Type},
		{Type: Uint256Type},
		{Type: Bytes32Type},
		{Type: Uint256Type},
	}

	// Encode the data
	encodedData, err := arguments.Pack(
		domainSepBytes32,
		queryIdBytes32,
		valueBytes,
		timestampUint64,
		aggregatePowerUint64,
		previousTimestampUint64,
		nextTimestampUint64,
		valsetCheckpointBytes32,
		attestationTimestampUint64,
	)
	if err != nil {
		return nil, err
	}

	oracleAttestationHash := crypto.Keccak256(encodedData)
	return oracleAttestationHash, nil
}

func (k Keeper) GetAttestationRequestsByHeight(ctx context.Context, height uint64) (*types.AttestationRequests, error) {
	attestRequests, err := k.AttestRequestsByHeightMap.Get(ctx, height)
	if err != nil {
		return nil, err
	}
	return &attestRequests, nil
}

func (k Keeper) GetValidatorCheckpointParamsFromStorage(ctx context.Context, timestamp uint64) (types.ValidatorCheckpointParams, error) {
	return k.ValidatorCheckpointParamsMap.Get(ctx, timestamp)
}<|MERGE_RESOLUTION|>--- conflicted
+++ resolved
@@ -739,14 +739,9 @@
 	blockHeight := sdkCtx.BlockHeight()
 
 	reports := k.oracleKeeper.GetAggregatedReportsByHeight(ctx, blockHeight)
-	blocktime := sdkCtx.BlockTime()
 	for _, report := range reports {
 		queryId := report.QueryId
-<<<<<<< HEAD
-		timeNow := blocktime.Add(time.Second)
-=======
 		timeNow := sdkCtx.BlockTime().Add(time.Second)
->>>>>>> b1226448
 		reportTime, err := k.oracleKeeper.GetTimestampBefore(ctx, queryId, timeNow)
 		if err != nil {
 			return nil
