--- conflicted
+++ resolved
@@ -12,21 +12,15 @@
 }
 
 // rotation what query is next
-func (k Keeper) RotateQueries(ctx sdk.Context) string {
+func (k Keeper) RotateQueries(ctx sdk.Context) error {
 	queries := k.GetCycleList(ctx)
-<<<<<<< HEAD
-	currentIndex := k.GetCurrentIndex(ctx)
-
-	// Increment currentIndex first, then adjust if it exceeds bounds
-	currentIndex = (currentIndex + 1) % int64(len(queries))
-	// After incrementing, update the stored currentIndex for the next rotation
-	k.SetCurrentIndex(ctx, currentIndex)
-	// Return the query at the updated currentIndex
-=======
-
+	// cycle list collections is empty at block 0
+	if ctx.BlockHeight() == 0 {
+		return nil
+	}
 	currentIndex, err := k.CycleIndex.Get(ctx)
 	if err != nil {
-		panic(err)
+		return err
 	}
 	if currentIndex >= int64(len(queries)) {
 		currentIndex = 0
@@ -34,10 +28,9 @@
 
 	err = k.CycleIndex.Set(ctx, (currentIndex+1)%int64(len(queries)))
 	if err != nil {
-		panic(err)
+		return err
 	}
->>>>>>> 21d5bd14
-	return queries[currentIndex]
+	return nil
 }
 
 func (k Keeper) GetCurrentQueryInCycleList(ctx sdk.Context) string {
