--- conflicted
+++ resolved
@@ -92,50 +92,16 @@
 }
 
 func (k Keeper) SetAggregate(ctx sdk.Context, report *types.Aggregate) {
-<<<<<<< HEAD
-	k.Logger(ctx).Info("@SetAggregate", "report", report)
-	if rk.Has0xPrefix(report.QueryId) {
-		report.QueryId = report.QueryId[2:]
-	}
-	queryId, err := hex.DecodeString(report.QueryId)
-=======
 	report.QueryId = regtypes.Remove0xPrefix(report.QueryId)
 	queryId, err := utils.QueryIDFromString(report.QueryId)
->>>>>>> e1794459
 	if err != nil {
 		panic(err)
 	}
 	nonce, _ := k.Nonces.Get(ctx, queryId)
 	nonce++
-<<<<<<< HEAD
-	report.Nonce = nonce
-	currentTimestamp := ctx.BlockTime()
-	k.SetMaxNonceForQueryId(ctx, queryId, nonce)
-	k.AppendAvailableTimestamps(ctx, queryId, currentTimestamp)
-	key := types.AggregateKey(queryId, currentTimestamp)
-	store := k.AggregateStore(ctx)
-	store.Set(key, k.cdc.MustMarshal(report))
-	k.SetQueryIdAndTimestampPairByBlockHeight(ctx, report.QueryId, currentTimestamp)
-}
-
-func (k Keeper) getDataBefore(ctx sdk.Context, queryId []byte, timestamp time.Time) (*types.Aggregate, error) {
-	availableTimestamps := k.GetAvailableTimestampsByQueryId(ctx, queryId)
-	if len(availableTimestamps.Timestamps) == 0 {
-		return nil, fmt.Errorf("no data available for query id %s", hex.EncodeToString(queryId))
-	}
-	found, index := FindTimestampBefore(availableTimestamps.Timestamps, timestamp)
-	if found {
-		key := types.AggregateKey(queryId, availableTimestamps.Timestamps[index])
-		store := k.AggregateStore(ctx)
-		bz := store.Get(key)
-		var report types.Aggregate
-		k.cdc.MustUnmarshal(bz, &report)
-		return &report, nil
-=======
 	err = k.Nonces.Set(ctx, queryId, nonce)
 	if err != nil {
 		panic(err)
->>>>>>> e1794459
 	}
 	report.Nonce = nonce // TODO: do we want to use int64 for nonce?
 
@@ -185,72 +151,5 @@
 		panic(err)
 	}
 
-<<<<<<< HEAD
-func FindTimestampBefore(timestamps []time.Time, target time.Time) (bool, int) {
-	left, right := 0, len(timestamps)-1
-	resultIndex := -1
-	for left <= right {
-		mid := left + (right-left)/2
-		if timestamps[mid].Before(target) {
-			resultIndex = mid
-			left = mid + 1
-		} else {
-			right = mid - 1
-		}
-	}
-	return resultIndex != -1, resultIndex
-}
-
-func FindTimestampAfter(timestamps []time.Time, target time.Time) (bool, int) {
-	left, right := 0, len(timestamps)-1
-	resultIndex := -1
-	for left <= right {
-		mid := left + (right-left)/2
-		if timestamps[mid].After(target) {
-			resultIndex = mid
-			right = mid - 1 // Search in the left half
-		} else {
-			left = mid + 1 // Search in the right half
-		}
-	}
-	if resultIndex != -1 {
-		return true, resultIndex
-	}
-	return false, -1
-}
-
-func (k Keeper) GetAggregateReport(ctx sdk.Context, queryId []byte, timestamp time.Time) (*types.Aggregate, error) {
-	key := types.AggregateKey(queryId, timestamp)
-	store := k.AggregateStore(ctx)
-	bz := store.Get(key)
-	var report types.Aggregate
-	k.cdc.MustUnmarshal(bz, &report)
-	return &report, nil
-}
-
-func (k Keeper) GetTimestampBefore(ctx sdk.Context, queryId []byte, timestamp time.Time) (time.Time, error) {
-	availableTimestamps := k.GetAvailableTimestampsByQueryId(ctx, queryId)
-	if len(availableTimestamps.Timestamps) == 0 {
-		return time.Time{}, fmt.Errorf("no data available for query id %s", hex.EncodeToString(queryId))
-	}
-	found, index := FindTimestampBefore(availableTimestamps.Timestamps, timestamp)
-	if found {
-		return availableTimestamps.Timestamps[index], nil
-	}
-	return time.Time{}, fmt.Errorf("no data before timestamp %v available for query id %s", timestamp, hex.EncodeToString(queryId))
-}
-
-func (k Keeper) GetTimestampAfter(ctx sdk.Context, queryId []byte, timestamp time.Time) (time.Time, error) {
-	availableTimestamps := k.GetAvailableTimestampsByQueryId(ctx, queryId)
-	if len(availableTimestamps.Timestamps) == 0 {
-		return time.Time{}, fmt.Errorf("no data available for query id %s", hex.EncodeToString(queryId))
-	}
-	found, index := FindTimestampAfter(availableTimestamps.Timestamps, timestamp)
-	if found {
-		return availableTimestamps.Timestamps[index], nil
-	}
-	return time.Time{}, fmt.Errorf("no data after timestamp %v available for query id %s", timestamp, hex.EncodeToString(queryId))
-=======
 	return mostRecent
->>>>>>> e1794459
 }