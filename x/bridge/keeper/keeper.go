package keeper

import (
	"bytes"
	"context"
	"crypto/sha256"
	"encoding/binary"
	"encoding/hex"
	"fmt"
	"math/big"
	"time"

	gomath "math"

	"cosmossdk.io/collections"
	storetypes "cosmossdk.io/core/store"
	"cosmossdk.io/log"
	math "cosmossdk.io/math"
	"github.com/cosmos/cosmos-sdk/codec"
	sdk "github.com/cosmos/cosmos-sdk/types"

	"github.com/ethereum/go-ethereum/accounts/abi"
	"github.com/ethereum/go-ethereum/common"
	"github.com/ethereum/go-ethereum/crypto"

	"sort"

	"github.com/tellor-io/layer/x/bridge/types"
)

type (
	Keeper struct {
		cdc          codec.BinaryCodec
		storeService storetypes.KVStoreService

		Schema                       collections.Schema
		Params                       collections.Item[types.Params]
		BridgeValset                 collections.Item[types.BridgeValidatorSet]
		ValidatorCheckpoint          collections.Item[types.ValidatorCheckpoint]
		OperatorToEVMAddressMap      collections.Map[string, types.EVMAddress]
		BridgeValsetSignaturesMap    collections.Map[uint64, types.BridgeValsetSignatures]
		ValidatorCheckpointParamsMap collections.Map[uint64, types.ValidatorCheckpointParams]
		ValidatorCheckpointIdxMap    collections.Map[uint64, types.CheckpointTimestamp]
		LatestCheckpointIdx          collections.Item[types.CheckpointIdx]
		OracleAttestationsMap        collections.Map[[]byte, types.OracleAttestations]
		BridgeValsetByTimestampMap   collections.Map[uint64, types.BridgeValidatorSet]
		ValsetTimestampToIdxMap      collections.Map[uint64, types.CheckpointIdx]
		AttestSnapshotsByReportMap   collections.Map[string, types.AttestationSnapshots]
		AttestSnapshotDataMap        collections.Map[string, types.AttestationSnapshotData]
		SnapshotToAttestationsMap    collections.Map[string, types.OracleAttestations]
		AttestRequestsByHeightMap    collections.Map[uint64, types.AttestationRequests]

		stakingKeeper  types.StakingKeeper
		slashingKeeper types.SlashingKeeper
		oracleKeeper   types.OracleKeeper
	}
)

func NewKeeper(
	cdc codec.BinaryCodec,
	storeService storetypes.KVStoreService,
	stakingKeeper types.StakingKeeper,
	slashingKeeper types.SlashingKeeper,
	oracleKeeper types.OracleKeeper,
) Keeper {
	sb := collections.NewSchemaBuilder(storeService)
	k := Keeper{
		cdc:                          cdc,
		storeService:                 storeService,
		Params:                       collections.NewItem(sb, types.ParamsKey, "params", codec.CollValue[types.Params](cdc)),
		BridgeValset:                 collections.NewItem(sb, types.BridgeValsetKey, "bridge_valset", codec.CollValue[types.BridgeValidatorSet](cdc)),
		ValidatorCheckpoint:          collections.NewItem(sb, types.ValidatorCheckpointKey, "validator_checkpoint", codec.CollValue[types.ValidatorCheckpoint](cdc)),
		OperatorToEVMAddressMap:      collections.NewMap(sb, types.OperatorToEVMAddressMapKey, "operator_to_evm_address_map", collections.StringKey, codec.CollValue[types.EVMAddress](cdc)),
		BridgeValsetSignaturesMap:    collections.NewMap(sb, types.BridgeValsetSignaturesMapKey, "bridge_valset_signatures_map", collections.Uint64Key, codec.CollValue[types.BridgeValsetSignatures](cdc)),
		ValidatorCheckpointParamsMap: collections.NewMap(sb, types.ValidatorCheckpointParamsMapKey, "validator_checkpoint_params_map", collections.Uint64Key, codec.CollValue[types.ValidatorCheckpointParams](cdc)),
		ValidatorCheckpointIdxMap:    collections.NewMap(sb, types.ValidatorCheckpointIdxMapKey, "validator_checkpoint_idx_map", collections.Uint64Key, codec.CollValue[types.CheckpointTimestamp](cdc)),
		LatestCheckpointIdx:          collections.NewItem(sb, types.LatestCheckpointIdxKey, "latest_checkpoint_idx", codec.CollValue[types.CheckpointIdx](cdc)),
		OracleAttestationsMap:        collections.NewMap(sb, types.OracleAttestationsMapKey, "oracle_attestations_map", collections.BytesKey, codec.CollValue[types.OracleAttestations](cdc)),
		BridgeValsetByTimestampMap:   collections.NewMap(sb, types.BridgeValsetByTimestampMapKey, "bridge_valset_by_timestamp_map", collections.Uint64Key, codec.CollValue[types.BridgeValidatorSet](cdc)),
		ValsetTimestampToIdxMap:      collections.NewMap(sb, types.ValsetTimestampToIdxMapKey, "valset_timestamp_to_idx_map", collections.Uint64Key, codec.CollValue[types.CheckpointIdx](cdc)),
		AttestSnapshotsByReportMap:   collections.NewMap(sb, types.AttestSnapshotsByReportMapKey, "attest_snapshots_by_report_map", collections.StringKey, codec.CollValue[types.AttestationSnapshots](cdc)),
		AttestSnapshotDataMap:        collections.NewMap(sb, types.AttestSnapshotDataMapKey, "attest_snapshot_data_map", collections.StringKey, codec.CollValue[types.AttestationSnapshotData](cdc)),
		SnapshotToAttestationsMap:    collections.NewMap(sb, types.SnapshotToAttestationsMapKey, "snapshot_to_attestations_map", collections.StringKey, codec.CollValue[types.OracleAttestations](cdc)),
		AttestRequestsByHeightMap:    collections.NewMap(sb, types.AttestRequestsByHeightMapKey, "attest_requests_by_height_map", collections.Uint64Key, codec.CollValue[types.AttestationRequests](cdc)),

		stakingKeeper:  stakingKeeper,
		slashingKeeper: slashingKeeper,
		oracleKeeper:   oracleKeeper,
	}

	schema, err := sb.Build()
	if err != nil {
		panic(err)
	}
	k.Schema = schema
	return k
}

func (k Keeper) Logger(ctx context.Context) log.Logger {
	sdkCtx := sdk.UnwrapSDKContext(ctx)
	return sdkCtx.Logger().With("module", fmt.Sprintf("x/%s", types.ModuleName))
}

func (k Keeper) GetCurrentValidatorsEVMCompatible(ctx context.Context) ([]*types.BridgeValidator, error) {
	validators, err := k.stakingKeeper.GetAllValidators(ctx)
	if err != nil {
		return nil, err
	}

	bridgeValset := make([]*types.BridgeValidator, len(validators))

	for i, validator := range validators {
		evmAddress, err := k.OperatorToEVMAddressMap.Get(ctx, validator.GetOperator())
		evmAddressHex := hex.EncodeToString(evmAddress.EVMAddress)
		if err != nil {
			k.Logger(ctx).Info("Error getting EVM address from operator address", "error", err)
			return nil, err
		}
		bridgeValset[i] = &types.BridgeValidator{
			EthereumAddress: evmAddressHex,
			Power:           uint64(validator.GetConsensusPower(math.NewInt(10))),
		}
		k.Logger(ctx).Info("@GetBridgeValidators - bridge validator DDDD", "test", bridgeValset[i].EthereumAddress)
	}

	// Sort the validators
	sort.Slice(bridgeValset, func(i, j int) bool {
		if bridgeValset[i].Power == bridgeValset[j].Power {
			// If power is equal, sort alphabetically
			return bridgeValset[i].EthereumAddress < bridgeValset[j].EthereumAddress
		}
		// Otherwise, sort by power in descending order
		return bridgeValset[i].Power > bridgeValset[j].Power
	})

	return bridgeValset, nil
}

func (k Keeper) GetCurrentValidatorSetEVMCompatible(ctx context.Context) (*types.BridgeValidatorSet, error) {
	// use GetBridgeValidators to get the current bridge validator set
	bridgeValset, err := k.GetCurrentValidatorsEVMCompatible(ctx)
	if err != nil {
		return nil, err
	}

	return &types.BridgeValidatorSet{BridgeValidatorSet: bridgeValset}, nil
}

// function for loading last saved bridge validator set and comparing it to current set
func (k Keeper) CompareBridgeValidators(ctx context.Context) (bool, error) {
	// load current validator set in EVM compatible format
	currentValidatorSetEVMCompatible, err := k.GetCurrentValidatorSetEVMCompatible(ctx)
	if err != nil {
		k.Logger(ctx).Info("No current validator set found")
		return false, err
	}

	lastSavedBridgeValidators, err := k.BridgeValset.Get(ctx)
	if err != nil {
		k.Logger(ctx).Info("No saved bridge validator set found")
		err := k.BridgeValset.Set(ctx, *currentValidatorSetEVMCompatible)
		if err != nil {
			k.Logger(ctx).Info("Error setting bridge validator set: ", "error", err)
			return false, err
		}
		error := k.SetBridgeValidatorParams(ctx, currentValidatorSetEVMCompatible)
		if error != nil {
			k.Logger(ctx).Info("Error setting bridge validator params: ", "error", error)
			return false, error
		}
		return false, err
	}
	if bytes.Equal(k.cdc.MustMarshal(&lastSavedBridgeValidators), k.cdc.MustMarshal(currentValidatorSetEVMCompatible)) {
		return false, nil
	} else if k.PowerDiff(ctx, lastSavedBridgeValidators, *currentValidatorSetEVMCompatible) < 0.05 {
		return false, nil
	} else {
		err := k.BridgeValset.Set(ctx, *currentValidatorSetEVMCompatible)
		if err != nil {
			k.Logger(ctx).Info("Error setting bridge validator set: ", "error", err)
			return false, err
		}
		error := k.SetBridgeValidatorParams(ctx, currentValidatorSetEVMCompatible)
		if error != nil {
			k.Logger(ctx).Info("Error setting bridge validator params: ", "error", error)
			return false, error
		}
		return true, nil
	}
}

func (k Keeper) SetBridgeValidatorParams(ctx context.Context, bridgeValidatorSet *types.BridgeValidatorSet) error {
	var totalPower uint64
	for _, validator := range bridgeValidatorSet.BridgeValidatorSet {
		totalPower += validator.GetPower()
	}
	powerThreshold := totalPower * 2 / 3

	sdkCtx := sdk.UnwrapSDKContext(ctx)
	validatorTimestamp := uint64(sdkCtx.BlockTime().Unix())

	// calculate validator set hash
	_, validatorSetHash, err := k.EncodeAndHashValidatorSet(ctx, bridgeValidatorSet)
	if err != nil {
		k.Logger(ctx).Info("Error encoding and hashing validator set: ", "error", err)
		return err
	}

	// calculate validator set checkpoint
	checkpoint, err := k.CalculateValidatorSetCheckpoint(ctx, powerThreshold, validatorTimestamp, validatorSetHash)
	if err != nil {
		k.Logger(ctx).Info("Error calculating validator set checkpoint: ", "error", err)
		return err
	}

	// Set the validator checkpoint
	checkpointType := types.ValidatorCheckpoint{
		Checkpoint: checkpoint,
	}

	error := k.ValidatorCheckpoint.Set(ctx, checkpointType)
	if error != nil {
		k.Logger(ctx).Info("Error setting validator checkpoint: ", "error", error)
		return error
	}

	// Set the bridge valset by timestamp
	err = k.BridgeValsetByTimestampMap.Set(ctx, validatorTimestamp, *bridgeValidatorSet)
	if err != nil {
		k.Logger(ctx).Info("Error setting bridge valset by timestamp: ", "error", err)
		return err
	}

	valsetIdx, err := k.LatestCheckpointIdx.Get(ctx)
	if err != nil {
		k.Logger(ctx).Info("Error getting latest checkpoint index: ", "error", err)
		// TODO: handle error?
	}
	if valsetIdx.Index == 0 {
		// TODO: no need to set signatures for the first valset
		valsetSigs := types.NewBridgeValsetSignatures(len(bridgeValidatorSet.BridgeValidatorSet))
		err = k.BridgeValsetSignaturesMap.Set(ctx, validatorTimestamp, *valsetSigs)
		if err != nil {
			k.Logger(ctx).Info("Error setting bridge valset signatures: ", "error", err)
			return err
		}

		return nil
	}
	previousValsetTimestamp, err := k.ValidatorCheckpointIdxMap.Get(ctx, valsetIdx.Index-1)
	if err != nil {
		k.Logger(ctx).Info("Error getting previous valset timestamp: ", "error", err)
		return err
	}
	previousValset, err := k.BridgeValsetByTimestampMap.Get(ctx, previousValsetTimestamp.Timestamp)
	if err != nil {
		k.Logger(ctx).Info("Error getting previous valset: ", "error", err)
		return err
	}

	valsetSigs := types.NewBridgeValsetSignatures(len(previousValset.BridgeValidatorSet))
	err = k.BridgeValsetSignaturesMap.Set(ctx, validatorTimestamp, *valsetSigs)
	if err != nil {
		k.Logger(ctx).Info("Error setting bridge valset signatures: ", "error", err)
		return err
	}

	return nil
}

func (k Keeper) CalculateValidatorSetCheckpoint(
	ctx context.Context,
	powerThreshold uint64,
	validatorTimestamp uint64,
	validatorSetHash []byte,
) ([]byte, error) {
	// Define the domain separator for the validator set hash, fixed size 32 bytes
	VALIDATOR_SET_HASH_DOMAIN_SEPARATOR := []byte("checkpoint")
	var domainSeparatorFixSize [32]byte
	copy(domainSeparatorFixSize[:], VALIDATOR_SET_HASH_DOMAIN_SEPARATOR)

	// Convert validatorSetHash to a fixed size 32 bytes
	var validatorSetHashFixSize [32]byte
	copy(validatorSetHashFixSize[:], validatorSetHash)

	// Convert powerThreshold and validatorTimestamp to *big.Int for ABI encoding
	powerThresholdBigInt := new(big.Int).SetUint64(powerThreshold)
	validatorTimestampBigInt := new(big.Int).SetUint64(validatorTimestamp)

	Bytes32Type, err := abi.NewType("bytes32", "", nil)
	if err != nil {
		k.Logger(ctx).Warn("Error creating new bytes32 ABI type", "error", err)
		return nil, err
	}
	Uint256Type, err := abi.NewType("uint256", "", nil)
	if err != nil {
		k.Logger(ctx).Warn("Error creating new uint256 ABI type", "error", err)
		return nil, err
	}

	// Prepare the types for encoding
	arguments := abi.Arguments{
		{Type: Bytes32Type},
		{Type: Uint256Type},
		{Type: Uint256Type},
		{Type: Bytes32Type},
	}

	// Encode the arguments
	encodedCheckpointData, err := arguments.Pack(
		domainSeparatorFixSize,
		powerThresholdBigInt,
		validatorTimestampBigInt,
		validatorSetHashFixSize,
	)
	if err != nil {
		k.Logger(ctx).Warn("Error encoding arguments", "error", err)
		return nil, err
	}

	checkpoint := crypto.Keccak256(encodedCheckpointData)

	// save checkpoint params
	checkpointParams := types.ValidatorCheckpointParams{
		Checkpoint:     checkpoint,
		ValsetHash:     validatorSetHash,
		Timestamp:      int64(validatorTimestamp),
		PowerThreshold: int64(powerThreshold),
	}
	err = k.ValidatorCheckpointParamsMap.Set(ctx, validatorTimestamp, checkpointParams)
	if err != nil {
		k.Logger(ctx).Info("Error setting validator checkpoint params: ", "error", err)
		return nil, err
	}

	// load checkpoint index. if not found, set to 0
	checkpointIdx := types.CheckpointIdx{}
	lastCheckpointIdx, err := k.LatestCheckpointIdx.Get(ctx)
	if err != nil {
		k.Logger(ctx).Info("Error getting latest checkpoint index: ", "error", err)
		checkpointIdx.Index = 0
	} else {
		checkpointIdx.Index = lastCheckpointIdx.Index + 1
	}

	// save checkpoint index
	err = k.ValidatorCheckpointIdxMap.Set(ctx, checkpointIdx.Index, types.CheckpointTimestamp{Timestamp: validatorTimestamp})
	if err != nil {
		k.Logger(ctx).Info("Error setting validator checkpoint index: ", "error", err)
		return nil, err
	}

	// save latest checkpoint index
	err = k.LatestCheckpointIdx.Set(ctx, checkpointIdx)
	if err != nil {
		k.Logger(ctx).Info("Error setting latest checkpoint index: ", "error", err)
		return nil, err
	}
	err = k.ValsetTimestampToIdxMap.Set(ctx, validatorTimestamp, checkpointIdx)
	if err != nil {
		k.Logger(ctx).Info("Error setting valset timestamp to index: ", "error", err)
		return nil, err
	}
	return checkpoint, nil
}

func (k Keeper) GetValidatorCheckpointFromStorage(ctx context.Context) (*types.ValidatorCheckpoint, error) {
	checkpoint, err := k.ValidatorCheckpoint.Get(ctx)
	if err != nil {
		k.Logger(ctx).Error("Failed to get validator checkpoint", "error", err)
		return nil, err
	}
	return &checkpoint, nil
}

func (k Keeper) GetValidatorCheckpointParamsFromStorage(ctx context.Context, timestamp uint64) (*types.ValidatorCheckpointParams, error) {
	checkpointParams, err := k.ValidatorCheckpointParamsMap.Get(ctx, timestamp)
	if err != nil {
		k.Logger(ctx).Error("Failed to get validator checkpoint params", "error", err)
		return nil, err
	}
	return &checkpointParams, nil
}

func (k Keeper) GetValidatorTimestampByIdxFromStorage(ctx context.Context, checkpointIdx uint64) (*types.CheckpointTimestamp, error) {
	checkpointTimestamp, err := k.ValidatorCheckpointIdxMap.Get(ctx, checkpointIdx)
	if err != nil {
		k.Logger(ctx).Error("Failed to get validator checkpoint index", "error", err)
		return nil, err
	}
	return &checkpointTimestamp, nil
}

func (k Keeper) GetValidatorSetSignaturesFromStorage(ctx context.Context, timestamp uint64) (*types.BridgeValsetSignatures, error) {
	valsetSigs, err := k.BridgeValsetSignaturesMap.Get(ctx, timestamp)
	if err != nil {
		k.Logger(ctx).Error("Failed to get bridge valset signatures", "error", err)
		return nil, err
	}
	return &valsetSigs, nil
}

func (k Keeper) GetOracleAttestationsFromStorage(ctx context.Context, queryId []byte, timestamp uint64) (*types.OracleAttestations, error) {
	var timestampBz []byte
	binary.LittleEndian.PutUint64(timestampBz, timestamp)
	key := crypto.Keccak256(append(queryId, timestampBz...))
	oracleAttestations, err := k.OracleAttestationsMap.Get(ctx, key)
	if err != nil {
		k.Logger(ctx).Error("Failed to get oracle attestations", "error", err)
		return nil, err
	}
	return &oracleAttestations, nil
}

func (k Keeper) EncodeAndHashValidatorSet(ctx context.Context, validatorSet *types.BridgeValidatorSet) (encodedBridgeValidatorSet []byte, bridgeValidatorSetHash []byte, err error) {
	// Define Go equivalent of the Solidity Validator struct
	type Validator struct {
		Addr  common.Address
		Power *big.Int
	}

	// Convert validatorSet to a slice of the Validator struct defined above
	var validators []Validator
	for _, v := range validatorSet.BridgeValidatorSet {
		addr := common.HexToAddress(v.EthereumAddress)
		power := big.NewInt(0).SetUint64(v.Power)
		validators = append(validators, Validator{Addr: addr, Power: power})
	}

	// Solidity dynamic array encoding starts with the offset to the data
	// followed by the length of the array itself. Since we're directly encoding the array next,
	// the data starts immediately after these two fields, which is at 64 bytes offset.
	offsetToData := make([]byte, 32)
	binary.BigEndian.PutUint64(offsetToData[24:], uint64(32)) // 64 bytes offset to the start of the data

	// Encode the length of the array
	arrayLength := len(validators)
	lengthEncoded := make([]byte, 32)
	binary.BigEndian.PutUint64(lengthEncoded[24:], uint64(arrayLength))

	AddressType, err := abi.NewType("address", "", nil)
	if err != nil {
		k.Logger(ctx).Warn("Error creating new address ABI type", "error", err)
		return nil, nil, err
	}
	UintType, err := abi.NewType("uint256", "", nil)
	if err != nil {
		k.Logger(ctx).Warn("Error creating new uint256 ABI type", "error", err)
		return nil, nil, err
	}

	// Encode each Validator struct
	var encodedVals []byte
	for _, val := range validators {
		encodedVal, err := abi.Arguments{
			{Type: AddressType},
			{Type: UintType},
		}.Pack(val.Addr, val.Power)
		if err != nil {
			return nil, nil, err
		}
		encodedVals = append(encodedVals, encodedVal...)
	}

	// Concatenate the offset, length, and encoded validators
	finalEncoded := append(offsetToData, lengthEncoded...)
	finalEncoded = append(finalEncoded, encodedVals...)

	// Hash the encoded bytes
	valSetHash := crypto.Keccak256(finalEncoded)

	return finalEncoded, valSetHash, nil
}

func (k Keeper) PowerDiff(ctx context.Context, b types.BridgeValidatorSet, c types.BridgeValidatorSet) float64 {
	powers := map[string]int64{}
	for _, bv := range b.BridgeValidatorSet {
		powers[bv.EthereumAddress] = int64(bv.GetPower())
	}

	for _, bv := range c.BridgeValidatorSet {
		if val, ok := powers[bv.EthereumAddress]; ok {
			powers[bv.EthereumAddress] = val - int64(bv.GetPower())
		} else {
			powers[bv.EthereumAddress] = -int64(bv.GetPower())
		}
	}

	var delta float64
	for _, v := range powers {
		delta += gomath.Abs(float64(v))
	}

	return gomath.Abs(delta / float64(gomath.MaxUint32))
}

<<<<<<< HEAD
func (k Keeper) EVMAddressFromSignature(ctx sdk.Context, sigHexString string) (string, error) {
	message := "TellorLayer: Initial bridge signature A"
=======
func (k Keeper) EVMAddressFromSignature(ctx context.Context, sigHexString string) (string, error) {
	message := "TellorLayer: Initial bridge daemon signature"
>>>>>>> 81cd8754
	// convert message to bytes
	msgBytes := []byte(message)
	// hash message
	msgHashBytes32 := sha256.Sum256(msgBytes)
	// convert [32]byte to []byte
	msgHashBytes := msgHashBytes32[:]

	// hash the hash, since the keyring signer automatically hashes the message
	msgDoubleHashBytes32 := sha256.Sum256(msgHashBytes)
	msgDoubleHashBytes := msgDoubleHashBytes32[:]

	// Convert the hex signature to bytes
	signatureBytes, err := hex.DecodeString(sigHexString)
	if err != nil {
		k.Logger(ctx).Warn("Error decoding signature hex", "error", err)
		return "", err
	}
	// append 01

	// Recover the public key
	sigPublicKey, err := crypto.SigToPub(msgDoubleHashBytes, signatureBytes)
	if err != nil {
		k.Logger(ctx).Warn("Error recovering public key from signature", "error", err)
		return "", err
	}

	// Get the address
	recoveredAddr := crypto.PubkeyToAddress(*sigPublicKey)

	return recoveredAddr.Hex(), nil
}

<<<<<<< HEAD
func (k Keeper) EVMAddressFromSignatures(ctx sdk.Context, sigA []byte, sigB []byte) (common.Address, error) {
	k.Logger(ctx).Info("@EVMAddressFromSignatures")
	k.Logger(ctx).Info("sigA", "sigA", hex.EncodeToString(sigA))
	k.Logger(ctx).Info("sigB", "sigB", hex.EncodeToString(sigB))
	msgA := "TellorLayer: Initial bridge signature A"
	msgB := "TellorLayer: Initial bridge signature B"

	// convert messages to bytes
	msgBytesA := []byte(msgA)
	msgBytesB := []byte(msgB)

	// hash messages
	msgHashBytes32A := sha256.Sum256(msgBytesA)
	msgHashBytesA := msgHashBytes32A[:]

	msgHashBytes32B := sha256.Sum256(msgBytesB)
	msgHashBytesB := msgHashBytes32B[:]

	// hash the hash, since the keyring signer automatically hashes the message
	msgDoubleHashBytes32A := sha256.Sum256(msgHashBytesA)
	msgDoubleHashBytesA := msgDoubleHashBytes32A[:]

	msgDoubleHashBytes32B := sha256.Sum256(msgHashBytesB)
	msgDoubleHashBytesB := msgDoubleHashBytes32B[:]

	// append recovery id's to signatures
	sigA00 := append(sigA, 0x00)
	k.Logger(ctx).Info("sigA00", "sigA00", hex.EncodeToString(sigA00))
	sigA01 := append(sigA, 0x01)
	k.Logger(ctx).Info("sigA01", "sigA01", hex.EncodeToString(sigA01))
	sigB00 := append(sigB, 0x00)
	k.Logger(ctx).Info("sigB00", "sigB00", hex.EncodeToString(sigB00))
	sigB01 := append(sigB, 0x01)
	k.Logger(ctx).Info("sigB01", "sigB01", hex.EncodeToString(sigB01))

	// recover evm addresses from signatures
	recoveredAddrA00, err := k.recoverEvmAddressFromSig(ctx, sigA00, msgDoubleHashBytesA)
	if err != nil {
		k.Logger(ctx).Warn("Error recovering EVM address from signature A00", "error", err)
		return common.Address{}, err
	}
	recoveredAddrA01, err := k.recoverEvmAddressFromSig(ctx, sigA01, msgDoubleHashBytesA)
	if err != nil {
		k.Logger(ctx).Warn("Error recovering EVM address from signature A01", "error", err)
		return common.Address{}, err
	}
	recoveredAddrB00, err := k.recoverEvmAddressFromSig(ctx, sigB00, msgDoubleHashBytesB)
	if err != nil {
		k.Logger(ctx).Warn("Error recovering EVM address from signature B00", "error", err)
		return common.Address{}, err
	}
	recoveredAddrB01, err := k.recoverEvmAddressFromSig(ctx, sigB01, msgDoubleHashBytesB)
	if err != nil {
		k.Logger(ctx).Warn("Error recovering EVM address from signature B01", "error", err)
		return common.Address{}, err
	}

	// log everything. delete later
	k.Logger(ctx).Info("Recovered EVM addresses", "A00", recoveredAddrA00.Hex(), "A01", recoveredAddrA01.Hex(), "B00", recoveredAddrB00.Hex(), "B01", recoveredAddrB01.Hex())
	k.Logger(ctx).Info("signatures", "A00", hex.EncodeToString(sigA00), "A01", hex.EncodeToString(sigA01), "B00", hex.EncodeToString(sigB00), "B01", hex.EncodeToString(sigB01))
	k.Logger(ctx).Info("original sigs", "A", hex.EncodeToString(sigA), "B", hex.EncodeToString(sigB))

	addressesA, err := k.tryRecoverAddressWithBothIDs(ctx, sigA, msgDoubleHashBytesA)
	if err != nil {
		k.Logger(ctx).Warn("Error trying to recover address with both IDs", "error", err)
		return common.Address{}, err
	}
	addressesB, err := k.tryRecoverAddressWithBothIDs(ctx, sigB, msgDoubleHashBytesB)
	if err != nil {
		k.Logger(ctx).Warn("Error trying to recover address with both IDs", "error", err)
		return common.Address{}, err
	}

	// // log addresses. delete later
	// k.Logger(ctx).Info("Addresses from both IDs", "A00", addressesA[0].Hex(), "A01", addressesA[1].Hex(), "B00", addressesB[0].Hex(), "B01", addressesB[1].Hex())

	// // check if addresses match
	// if bytes.Equal(recoveredAddrA00.Bytes(), recoveredAddrB00.Bytes()) || bytes.Equal(recoveredAddrA00.Bytes(), recoveredAddrB01.Bytes()) {
	// 	k.Logger(ctx).Info("EVM addresses match", "address", recoveredAddrA00.Hex())
	// 	return recoveredAddrA00, nil
	// } else if bytes.Equal(recoveredAddrA01.Bytes(), recoveredAddrB00.Bytes()) || bytes.Equal(recoveredAddrA01.Bytes(), recoveredAddrB01.Bytes()) {
	// 	k.Logger(ctx).Info("EVM addresses match", "address", recoveredAddrA01.Hex())
	// 	return recoveredAddrA01, nil
	// } else {
	// 	k.Logger(ctx).Warn("EVM addresses do not match")
	// 	return common.Address{}, fmt.Errorf("EVM addresses do not match")
	// }

	// check if addresses match
	if bytes.Equal(addressesA[0].Bytes(), addressesB[0].Bytes()) || bytes.Equal(addressesA[0].Bytes(), addressesB[1].Bytes()) {
		k.Logger(ctx).Info("EVM addresses match", "address", addressesA[0].Hex())
		return addressesA[0], nil
	} else if bytes.Equal(addressesA[1].Bytes(), addressesB[0].Bytes()) || bytes.Equal(addressesA[1].Bytes(), addressesB[1].Bytes()) {
		k.Logger(ctx).Info("EVM addresses match", "address", addressesA[1].Hex())
		return addressesA[1], nil
	} else {
		k.Logger(ctx).Warn("EVM addresses do not match")
		return common.Address{}, fmt.Errorf("EVM addresses do not match")
	}
}

func (k Keeper) recoverEvmAddressFromSig(ctx context.Context, sig []byte, msg []byte) (common.Address, error) {
	k.Logger(ctx).Info("@recoverEvmAddressFromSig")
	// recover pubkey
	pubKey, err := crypto.SigToPub(msg, sig)
	if err != nil {
		return common.Address{}, err
	}

	// get address from pubkey
	recoveredAddr := crypto.PubkeyToAddress(*pubKey)
	k.Logger(ctx).Info("sig", "sig", hex.EncodeToString(sig))
	k.Logger(ctx).Info("msg", "msg", hex.EncodeToString(msg))
	k.Logger(ctx).Info("Recovered EVM address", "address", recoveredAddr.Hex())

	return recoveredAddr, nil
}

func (k Keeper) tryRecoverAddressWithBothIDs(ctx sdk.Context, sig []byte, msgHash []byte) ([]common.Address, error) {
	k.Logger(ctx).Info("@tryRecoverAddressWithBothIDs")
	var addrs []common.Address
	for _, id := range []byte{0, 1} {
		sigWithID := append(sig[:64], id)
		k.Logger(ctx).Info("sigWithID", "sigWithID", hex.EncodeToString(sigWithID))
		pubKey, err := crypto.SigToPub(msgHash, sigWithID)
		if err != nil {
			return []common.Address{}, err
		}
		recoveredAddr := crypto.PubkeyToAddress(*pubKey)
		addrs = append(addrs, recoveredAddr)
	}
	return addrs, nil
}

func (k Keeper) SetEVMAddressByOperator(ctx sdk.Context, operatorAddr string, evmAddr string) error {
=======
func (k Keeper) SetEVMAddressByOperator(ctx context.Context, operatorAddr string, evmAddr string) error {
>>>>>>> 81cd8754
	evmAddrBytes := common.HexToAddress(evmAddr).Bytes()
	evmAddrType := types.EVMAddress{
		EVMAddress: evmAddrBytes,
	}

	err := k.OperatorToEVMAddressMap.Set(ctx, operatorAddr, types.EVMAddress(evmAddrType))
	if err != nil {
		k.Logger(ctx).Info("Error setting EVM address by operator", "error", err)
		return err
	}
	return nil
}

func (k Keeper) SetBridgeValsetSignature(ctx context.Context, operatorAddress string, timestamp uint64, signature string) error {
	// get the bridge valset signatures array by timestamp
	valsetSigs, err := k.BridgeValsetSignaturesMap.Get(ctx, timestamp)
	if err != nil {
		k.Logger(ctx).Info("Error getting bridge valset signatures", "error", err)
		return err
	}
	// get the evm address associated with the operator address
	ethAddress, err := k.OperatorToEVMAddressMap.Get(ctx, operatorAddress)
	if err != nil {
		k.Logger(ctx).Info("Error getting EVM address from operator address", "error", err)
		return err
	}
	// get the valset index by timestamp
	valsetIdx, err := k.ValsetTimestampToIdxMap.Get(ctx, timestamp)
	if err != nil {
		k.Logger(ctx).Info("Error getting valset index by timestamp", "error", err)
		return err
	}
	if valsetIdx.Index == 0 {
		k.Logger(ctx).Warn("Valset index is 0")
		return nil
	}
	previousIndex := valsetIdx.Index - 1
	previousValsetTimestamp, err := k.ValidatorCheckpointIdxMap.Get(ctx, previousIndex)
	if err != nil {
		k.Logger(ctx).Info("Error getting previous valset timestamp", "error", err)
		return err
	}
	previousValset, err := k.BridgeValsetByTimestampMap.Get(ctx, previousValsetTimestamp.Timestamp)
	if err != nil {
		k.Logger(ctx).Info("Error getting previous valset", "error", err)
		return err
	}
	// decode the signature hex
	signatureBytes, err := hex.DecodeString(signature)
	if err != nil {
		k.Logger(ctx).Info("Error decoding signature hex", "error", err)
		return err
	}
	// set the signature in the valset signatures array by finding the index of the operator address
	ethAddressHex := hex.EncodeToString(ethAddress.EVMAddress)
	for i, val := range previousValset.BridgeValidatorSet {
		if val.EthereumAddress == ethAddressHex {
			valsetSigs.SetSignature(i, signatureBytes)
		}
	}
	// set the valset signatures array by timestamp
	err = k.BridgeValsetSignaturesMap.Set(ctx, timestamp, valsetSigs)
	if err != nil {
		k.Logger(ctx).Info("Error setting bridge valset signatures", "error", err)
		return err
	}
	return nil
}

func (k Keeper) SetOracleAttestation(ctx context.Context, operatorAddress string, queryId []byte, timestamp uint64, signature string) error {
	// get the key by taking keccak256 hash of queryid and timestamp
	var timestampBz []byte
	binary.LittleEndian.PutUint64(timestampBz, timestamp)
	key := crypto.Keccak256(append(queryId, timestampBz...))

	// check if map for this key exists, otherwise create a new map
	exists, err := k.OracleAttestationsMap.Has(ctx, key)
	if err != nil {
		k.Logger(ctx).Info("Error checking if oracle attestation map exists", "error", err)
		return err
	}
	if !exists {
		lastSavedBridgeValidators, err := k.BridgeValset.Get(ctx)
		if err != nil {
			k.Logger(ctx).Info("Error getting last saved bridge validators", "error", err)
			return err
		}
		// create a new map
		oracleAttestations := types.NewOracleAttestations(len(lastSavedBridgeValidators.BridgeValidatorSet))
		// set the map
		err = k.OracleAttestationsMap.Set(ctx, key, *oracleAttestations)
		if err != nil {
			k.Logger(ctx).Info("Error setting oracle attestation map", "error", err)
			return err
		}
	}
	// get the map
	oracleAttestations, err := k.OracleAttestationsMap.Get(ctx, key)
	if err != nil {
		k.Logger(ctx).Info("Error getting oracle attestation map", "error", err)
		return err
	}
	// get the evm address associated with the operator address
	ethAddress, err := k.OperatorToEVMAddressMap.Get(ctx, operatorAddress)
	if err != nil {
		k.Logger(ctx).Info("Error getting EVM address from operator address", "error", err)
		return err
	}
	// decode the signature hex
	signatureBytes, err := hex.DecodeString(signature)
	if err != nil {
		k.Logger(ctx).Info("Error decoding signature hex", "error", err)
		return err
	}
	// get the last saved bridge validator set
	lastSavedBridgeValidators, err := k.BridgeValset.Get(ctx)
	if err != nil {
		k.Logger(ctx).Info("Error getting last saved bridge validators", "error", err)
		return err
	}
	// set the signature in the oracle attestation map by finding the index of the operator address
	ethAddressHex := hex.EncodeToString(ethAddress.EVMAddress)
	for i, val := range lastSavedBridgeValidators.BridgeValidatorSet {
		if val.EthereumAddress == ethAddressHex {
			oracleAttestations.SetAttestation(i, signatureBytes)
		}
	}
	// set the valset signatures array by timestamp
	err = k.OracleAttestationsMap.Set(ctx, key, oracleAttestations)
	if err != nil {
		k.Logger(ctx).Info("Error setting oracle attestation", "error", err)
		return err
	}
	return nil
}

<<<<<<< HEAD
func (k Keeper) SetOracleAttestation2(ctx sdk.Context, operatorAddress string, snapshot []byte, sig []byte) error {
	// get the evm address associated with the operator address
	ethAddress, err := k.OperatorToEVMAddressMap.Get(ctx, operatorAddress)
	if err != nil {
		k.Logger(ctx).Info("Error getting EVM address from operator address", "error", err)
		return err
	}
	// get the last saved bridge validator set
	lastSavedBridgeValidators, err := k.BridgeValset.Get(ctx)
	if err != nil {
		k.Logger(ctx).Info("Error getting last saved bridge validators", "error", err)
		return err
	}
	// set the signature in the oracle attestation map by finding the index of the operator address
	ethAddressHex := hex.EncodeToString(ethAddress.EVMAddress)
	snapshotHex := hex.EncodeToString(snapshot)
	for i, val := range lastSavedBridgeValidators.BridgeValidatorSet {
		if val.EthereumAddress == ethAddressHex {
			snapshotToSigsMap, err := k.SnapshotToAttestationsMap.Get(ctx, snapshotHex)
			if err != nil {
				k.Logger(ctx).Info("Error getting snapshot to attestations map", "error", err)
				return err
			}
			snapshotToSigsMap.SetAttestation(i, sig)
			err = k.SnapshotToAttestationsMap.Set(ctx, snapshotHex, snapshotToSigsMap)
			if err != nil {
				k.Logger(ctx).Info("Error setting snapshot to attestations map", "error", err)
				return err
			}
		}
	}
	return nil
}

func (k Keeper) GetEVMAddressByOperator(ctx sdk.Context, operatorAddress string) (string, error) {
=======
func (k Keeper) GetEVMAddressByOperator(ctx context.Context, operatorAddress string) (string, error) {
>>>>>>> 81cd8754
	ethAddress, err := k.OperatorToEVMAddressMap.Get(ctx, operatorAddress)
	if err != nil {
		k.Logger(ctx).Info("Error getting EVM address from operator address", "error", err)
		return "", err
	} else {
		k.Logger(ctx).Info("EVM address from operator address", "evmAddress", hex.EncodeToString(ethAddress.EVMAddress))
	}
	return hex.EncodeToString(ethAddress.EVMAddress), nil
}

func (k Keeper) SetBridgeValsetByTimestamp(ctx context.Context, timestamp uint64, bridgeValset types.BridgeValidatorSet) error {
	err := k.BridgeValsetByTimestampMap.Set(ctx, timestamp, bridgeValset)
	if err != nil {
		k.Logger(ctx).Info("Error setting bridge valset by timestamp", "error", err)
		return err
	}
	return nil
}

func (k Keeper) GetBridgeValsetByTimestamp(ctx context.Context, timestamp uint64) (*types.BridgeValidatorSet, error) {
	bridgeValset, err := k.BridgeValsetByTimestampMap.Get(ctx, timestamp)
	if err != nil {
		k.Logger(ctx).Info("Error getting bridge valset by timestamp", "error", err)
		return nil, err
	}
	return &bridgeValset, nil
}

func (k Keeper) GetLatestCheckpointIndex(ctx context.Context) (uint64, error) {
	checkpointIdx, err := k.LatestCheckpointIdx.Get(ctx)
	if err != nil {
		k.Logger(ctx).Info("Error getting latest checkpoint index", "error", err)
		return 0, err
	}
	return checkpointIdx.Index, nil
}

func (k Keeper) GetValidatorDidSignCheckpoint(ctx context.Context, operatorAddr string, checkpointTimestamp uint64) (didSign bool, prevValsetIndex int64, err error) {
	// get the valset index by timestamp
	valsetIdx, err := k.ValsetTimestampToIdxMap.Get(ctx, checkpointTimestamp)
	if err != nil {
		k.Logger(ctx).Info("Error getting valset index by timestamp", "error", err)
		return false, -1, err
	}
	if valsetIdx.Index == 0 {
		k.Logger(ctx).Warn("Valset index is 0")
		return false, -1, nil
	}
	// get previous valset
	previousIndex := valsetIdx.Index - 1
	previousValsetTimestamp, err := k.ValidatorCheckpointIdxMap.Get(ctx, previousIndex)
	if err != nil {
		k.Logger(ctx).Info("Error getting previous valset timestamp", "error", err)
		return false, -1, err
	}
	previousValset, err := k.BridgeValsetByTimestampMap.Get(ctx, previousValsetTimestamp.Timestamp)
	if err != nil {
		k.Logger(ctx).Info("Error getting previous valset", "error", err)
		return false, -1, err
	}
	// get the evm address associated with the operator address
	ethAddress, err := k.OperatorToEVMAddressMap.Get(ctx, operatorAddr)
	if err != nil {
		k.Logger(ctx).Info("Error getting EVM address from operator address", "error", err)
		return false, -1, err
	}
	// get the valset signatures array by timestamp
	valsetSigs, err := k.BridgeValsetSignaturesMap.Get(ctx, checkpointTimestamp)
	if err != nil {
		k.Logger(ctx).Info("Error getting bridge valset signatures", "error", err)
		return false, -1, err
	}
	// get the index of the evm address in the previous valset
	ethAddressHex := hex.EncodeToString(ethAddress.EVMAddress)
	for i, val := range previousValset.BridgeValidatorSet {
		if val.EthereumAddress == ethAddressHex {
			// check if the signature exists
			if len(valsetSigs.Signatures[i]) != 0 {
				k.Logger(ctx).Info("Validator did sign checkpoint", "operatorAddr", operatorAddr, "checkpointTimestamp", checkpointTimestamp, "signature", hex.EncodeToString(valsetSigs.Signatures[i]))
				return true, int64(i), nil
			} else {
				return false, int64(i), nil
			}
		}
	}
	return false, -1, nil
}

func (k Keeper) CreateNewReportSnapshots(ctx sdk.Context) error {
	k.Logger(ctx).Info("@CreateNewReportSnapshots")
	blockHeight := ctx.BlockHeight()
	k.Logger(ctx).Info("block height", "blockHeight", blockHeight)

	reports := k.oracleKeeper.GetAggregatedReportsByHeight(ctx, blockHeight)
	k.Logger(ctx).Info("num reports", "reports", len(reports))
	for _, report := range reports {
		queryId, err := hex.DecodeString(report.QueryId)
		if err != nil {
			return err
		}
		timeNow := time.Now().Add(time.Second)
		reportTime, err := k.oracleKeeper.GetTimestampBefore(ctx, queryId, timeNow)
		if err != nil {
			return nil
		}
		err = k.CreateSnapshot(ctx, queryId, reportTime)
		if err != nil {
			return err
		}
	}

	return nil
}

// Called with each new agg report and with new request for optimistic attestations
func (k Keeper) CreateSnapshot(ctx sdk.Context, queryId []byte, timestamp time.Time) error {
	k.Logger(ctx).Info("@CreateSnapshot")
	k.Logger(ctx).Info("queryId", "queryId", hex.EncodeToString(queryId))
	k.Logger(ctx).Info("timestamp", "timestamp", fmt.Sprint(timestamp.Unix()))
	k.Logger(ctx).Info("getting agg report...")
	// GetAggregateByTimestamp(ctx sdk.Context, queryId []byte, timestamp time.Time) (aggregate *types.Aggregate, err error)
	aggReport, err := k.oracleKeeper.GetAggregateByTimestamp(ctx, queryId, timestamp)
	if err != nil {
		k.Logger(ctx).Info("Error getting aggregate report by timestamp", "error", err)
		return err
	}
	k.Logger(ctx).Info(("getting validator checkpoint..."))
	// get the current validator checkpoint
	validatorCheckpoint, err := k.GetValidatorCheckpointFromStorage(ctx)
	if err != nil {
		k.Logger(ctx).Info("Error getting validator checkpoint from storage", "error", err)
		return err
	}

	k.Logger(ctx).Info("getting previous timestamp...")
	tsBefore, err := k.oracleKeeper.GetTimestampBefore(ctx, queryId, timestamp)
	if err != nil {
		tsBefore = time.Unix(0, 0)
	}
	k.Logger(ctx).Info("tsBefore", "tsBefore", tsBefore.Unix())

	k.Logger(ctx).Info("getting next timestamp...")
	tsAfter, err := k.oracleKeeper.GetTimestampAfter(ctx, queryId, timestamp)
	if err != nil {
		tsAfter = time.Unix(0, 0)
	}
	k.Logger(ctx).Info("tsAfter", "tsAfter", tsAfter.Unix())

	// use current block time for attestationTimestamp
	attestationTimestamp := ctx.BlockTime()
	k.Logger(ctx).Info("attestation timestamp", "attestationTimestamp", attestationTimestamp.Unix())

	k.Logger(ctx).Info("encoding oracle attestation data...")
	snapshotBytes, err := k.EncodeOracleAttestationData(
		hex.EncodeToString(queryId),
		aggReport.AggregateValue,
		timestamp.Unix(),
		aggReport.ReporterPower,
		tsBefore.Unix(),
		tsAfter.Unix(),
		hex.EncodeToString(validatorCheckpoint.Checkpoint),
		attestationTimestamp.Unix(),
	)
	if err != nil {
		k.Logger(ctx).Info("Error encoding oracle attestation data", "error", err)
		return err
	}

	k.Logger(ctx).Info("encoding attest snapshots  by report map key...")
	// set snapshot by report
	key := hex.EncodeToString(crypto.Keccak256([]byte(hex.EncodeToString(queryId) + fmt.Sprint(timestamp.Unix()))))
	// check if map for this key exists, otherwise create a new map
	exists, err := k.AttestSnapshotsByReportMap.Has(ctx, key)
	if err != nil {
		k.Logger(ctx).Info("Error checking if attestation snapshots by report map exists", "error", err)
		return err
	}
	if !exists {
		k.Logger(ctx).Info("attestation snapshots by report map does not exist, creating new map...")
		attestationSnapshots := types.NewAttestationSnapshots()
		err = k.AttestSnapshotsByReportMap.Set(ctx, key, *attestationSnapshots)
		if err != nil {
			k.Logger(ctx).Info("Error setting attestation snapshots by report", "error", err)
			return err
		}
	}
	attestationSnapshots, err := k.AttestSnapshotsByReportMap.Get(ctx, key)
	if err != nil {
		k.Logger(ctx).Info("Error getting attestation snapshots by report", "error", err)
		return err
	}
	k.Logger(ctx).Info("setting snapshot by report...")
	// set the snapshot by report
	attestationSnapshots.SetSnapshot(snapshotBytes)
	err = k.AttestSnapshotsByReportMap.Set(ctx, key, attestationSnapshots)
	if err != nil {
		k.Logger(ctx).Info("Error setting attestation snapshots by report", "error", err)
		return err
	}

	k.Logger(ctx).Info("encoding snapshot to attestations map data...")
	// set snapshot to snapshot data map
	snapshotData := types.AttestationSnapshotData{
		ValidatorCheckpoint:  validatorCheckpoint.Checkpoint,
		AttestationTimestamp: int64(attestationTimestamp.Unix()),
		PrevReportTimestamp:  int64(tsBefore.Unix()),
		NextReportTimestamp:  int64(tsAfter.Unix()),
		QueryId:              queryId,
		Timestamp:            int64(timestamp.Unix()),
	}
	k.Logger(ctx).Info("setting snapshot data...")
	k.Logger(ctx).Info("snapshot", "snapshot", hex.EncodeToString(snapshotBytes))
	k.Logger(ctx).Info("snapshot data", "snapshotData", snapshotData)
	err = k.AttestSnapshotDataMap.Set(ctx, hex.EncodeToString(snapshotBytes), snapshotData)
	if err != nil {
		k.Logger(ctx).Info("Error setting attestation snapshot data", "error", err)
		return err
	}

	k.Logger(ctx).Info("getting last saved valset...")
	// initialize snapshot to attestations map
	lastSavedBridgeValidators, err := k.BridgeValset.Get(ctx)
	if err != nil {
		k.Logger(ctx).Info("Error getting last saved bridge validators", "error", err)
		return err
	}
	oracleAttestations := types.NewOracleAttestations(len(lastSavedBridgeValidators.BridgeValidatorSet))
	// set the map
	k.Logger(ctx).Info("setting snapshot to attestations map...")
	err = k.SnapshotToAttestationsMap.Set(ctx, hex.EncodeToString(snapshotBytes), *oracleAttestations)
	if err != nil {
		k.Logger(ctx).Info("Error setting snapshot to attestations map", "error", err)
		return err
	}

	k.Logger(ctx).Info("getting attestation requests by height...")
	// add to attestation requests
	blockHeight := uint64(ctx.BlockHeight())
	k.Logger(ctx).Info("block height", "blockHeight", blockHeight)
	exists, err = k.AttestRequestsByHeightMap.Has(ctx, blockHeight)
	if err != nil {
		k.Logger(ctx).Info("Error checking if attestation requests by height map exists", "error", err)
		return err
	}
	if !exists {
		k.Logger(ctx).Info("attestation requests by height map does not exist, creating new map...")
		attestRequests := types.AttestationRequests{}
		err = k.AttestRequestsByHeightMap.Set(ctx, blockHeight, attestRequests)
		if err != nil {
			k.Logger(ctx).Info("Error setting attestation requests by height", "error", err)
			return err
		}
	}
	attestRequests, err := k.AttestRequestsByHeightMap.Get(ctx, blockHeight)
	if err != nil {
		k.Logger(ctx).Info("Error getting attestation requests by height", "error", err)
		return err
	}
	request := types.AttestationRequest{
		Snapshot: snapshotBytes,
	}
	attestRequests.AddRequest(&request)
	return k.AttestRequestsByHeightMap.Set(ctx, blockHeight, attestRequests)
}

func (k Keeper) EncodeOracleAttestationData(
	queryId string,
	value string,
	timestamp int64,
	aggregatePower int64,
	previousTimestamp int64,
	nextTimestamp int64,
	valsetCheckpoint string,
	attestationTimestamp int64,
) ([]byte, error) {
	// domainSeparator is bytes "tellorNewReport"
	domainSep := "74656c6c6f7243757272656e744174746573746174696f6e0000000000000000"
	NEW_REPORT_ATTESTATION_DOMAIN_SEPERATOR, err := hex.DecodeString(domainSep)
	if err != nil {
		return nil, err
	}
	// Convert domain separator to bytes32
	var domainSepBytes32 [32]byte
	copy(domainSepBytes32[:], NEW_REPORT_ATTESTATION_DOMAIN_SEPERATOR)

	// Convert queryId to bytes32
	queryIdBytes, err := hex.DecodeString(queryId)
	if err != nil {
		return nil, err
	}
	var queryIdBytes32 [32]byte
	copy(queryIdBytes32[:], queryIdBytes)

	// Convert value to bytes
	valueBytes, err := hex.DecodeString(value)
	if err != nil {
		return nil, err
	}

	// Convert timestamp to uint64
	timestampUint64 := new(big.Int)
	timestampUint64.SetInt64(timestamp)

	// Convert aggregatePower to uint64
	aggregatePowerUint64 := new(big.Int)
	aggregatePowerUint64.SetInt64(aggregatePower)

	// Convert previousTimestamp to uint64
	previousTimestampUint64 := new(big.Int)
	previousTimestampUint64.SetInt64(previousTimestamp)

	// Convert nextTimestamp to uint64
	nextTimestampUint64 := new(big.Int)
	nextTimestampUint64.SetInt64(nextTimestamp)

	// Convert valsetCheckpoint to bytes32
	valsetCheckpointBytes, err := hex.DecodeString(valsetCheckpoint)
	if err != nil {
		return nil, err
	}
	var valsetCheckpointBytes32 [32]byte
	copy(valsetCheckpointBytes32[:], valsetCheckpointBytes)

	// Convert attestationTimestamp to uint64
	attestationTimestampUint64 := new(big.Int)
	attestationTimestampUint64.SetInt64(attestationTimestamp)

	// Prepare Encoding
	Bytes32Type, err := abi.NewType("bytes32", "", nil)
	if err != nil {
		return nil, err
	}
	Uint256Type, err := abi.NewType("uint256", "", nil)
	if err != nil {
		return nil, err
	}
	BytesType, err := abi.NewType("bytes", "", nil)
	if err != nil {
		return nil, err
	}

	arguments := abi.Arguments{
		{Type: Bytes32Type},
		{Type: Bytes32Type},
		{Type: BytesType},
		{Type: Uint256Type},
		{Type: Uint256Type},
		{Type: Uint256Type},
		{Type: Uint256Type},
		{Type: Bytes32Type},
		{Type: Uint256Type},
	}

	// Encode the data
	encodedData, err := arguments.Pack(
		domainSepBytes32,
		queryIdBytes32,
		valueBytes,
		timestampUint64,
		aggregatePowerUint64,
		previousTimestampUint64,
		nextTimestampUint64,
		valsetCheckpointBytes32,
		attestationTimestampUint64,
	)
	if err != nil {
		return nil, err
	}

	oracleAttestationHash := crypto.Keccak256(encodedData)
	return oracleAttestationHash, nil
}

func (k Keeper) GetAttestationRequestsByHeight(ctx sdk.Context, height uint64) (*types.AttestationRequests, error) {
	attestRequests, err := k.AttestRequestsByHeightMap.Get(ctx, height)
	if err != nil {
		k.Logger(ctx).Info("Error getting attestation requests by height", "error", err)
		return nil, err
	}
	return &attestRequests, nil
}<|MERGE_RESOLUTION|>--- conflicted
+++ resolved
@@ -494,13 +494,8 @@
 	return gomath.Abs(delta / float64(gomath.MaxUint32))
 }
 
-<<<<<<< HEAD
 func (k Keeper) EVMAddressFromSignature(ctx sdk.Context, sigHexString string) (string, error) {
 	message := "TellorLayer: Initial bridge signature A"
-=======
-func (k Keeper) EVMAddressFromSignature(ctx context.Context, sigHexString string) (string, error) {
-	message := "TellorLayer: Initial bridge daemon signature"
->>>>>>> 81cd8754
 	// convert message to bytes
 	msgBytes := []byte(message)
 	// hash message
@@ -533,7 +528,6 @@
 	return recoveredAddr.Hex(), nil
 }
 
-<<<<<<< HEAD
 func (k Keeper) EVMAddressFromSignatures(ctx sdk.Context, sigA []byte, sigB []byte) (common.Address, error) {
 	k.Logger(ctx).Info("@EVMAddressFromSignatures")
 	k.Logger(ctx).Info("sigA", "sigA", hex.EncodeToString(sigA))
@@ -669,9 +663,6 @@
 }
 
 func (k Keeper) SetEVMAddressByOperator(ctx sdk.Context, operatorAddr string, evmAddr string) error {
-=======
-func (k Keeper) SetEVMAddressByOperator(ctx context.Context, operatorAddr string, evmAddr string) error {
->>>>>>> 81cd8754
 	evmAddrBytes := common.HexToAddress(evmAddr).Bytes()
 	evmAddrType := types.EVMAddress{
 		EVMAddress: evmAddrBytes,
@@ -808,7 +799,6 @@
 	return nil
 }
 
-<<<<<<< HEAD
 func (k Keeper) SetOracleAttestation2(ctx sdk.Context, operatorAddress string, snapshot []byte, sig []byte) error {
 	// get the evm address associated with the operator address
 	ethAddress, err := k.OperatorToEVMAddressMap.Get(ctx, operatorAddress)
@@ -844,9 +834,6 @@
 }
 
 func (k Keeper) GetEVMAddressByOperator(ctx sdk.Context, operatorAddress string) (string, error) {
-=======
-func (k Keeper) GetEVMAddressByOperator(ctx context.Context, operatorAddress string) (string, error) {
->>>>>>> 81cd8754
 	ethAddress, err := k.OperatorToEVMAddressMap.Get(ctx, operatorAddress)
 	if err != nil {
 		k.Logger(ctx).Info("Error getting EVM address from operator address", "error", err)
@@ -943,10 +930,7 @@
 	reports := k.oracleKeeper.GetAggregatedReportsByHeight(ctx, blockHeight)
 	k.Logger(ctx).Info("num reports", "reports", len(reports))
 	for _, report := range reports {
-		queryId, err := hex.DecodeString(report.QueryId)
-		if err != nil {
-			return err
-		}
+		queryId := report.QueryId
 		timeNow := time.Now().Add(time.Second)
 		reportTime, err := k.oracleKeeper.GetTimestampBefore(ctx, queryId, timeNow)
 		if err != nil {
