package types

import (
	"cosmossdk.io/collections"
)

const (
	// ModuleName defines the module name
	ModuleName = "oracle"

	// StoreKey defines the primary module store key
	StoreKey = ModuleName

	// RouterKey defines the module's message routing key
	RouterKey = ModuleName

	// MemStoreKey defines the in-memory store key
	MemStoreKey = "mem_oracle"

	// ParamsKey
	ParamsKey = "oracle_params"
)

var (
	CommitsPrefix   = collections.NewPrefix(0)
	TipsPrefix      = collections.NewPrefix(1)
	TipsIndexPrefix = collections.NewPrefix(2)

	ReportsPrefix              = collections.NewPrefix(3)
	ReportsHeightIndexPrefix   = collections.NewPrefix(4)
	ReportsReporterIndexPrefix = collections.NewPrefix(5)

	AggregatesPrefix = collections.NewPrefix(6)
	NoncesPrefix     = collections.NewPrefix(7)
	TotalTipsPrefix  = collections.NewPrefix(8)

<<<<<<< HEAD
	QuerySeqPrefix              = collections.NewPrefix(9)
	QueryTipPrefix              = collections.NewPrefix(10)
	ReportsIdIndexPrefix        = collections.NewPrefix(11)
	QueryCyclePrefix            = collections.NewPrefix(12)
	CycleSeqPrefix              = collections.NewPrefix(13)
	QueryTipPrefix2             = collections.NewPrefix(14)
	NextInListPrefix            = collections.NewPrefix(15)
	QueryRevealedIdsIndexPrefix = collections.NewPrefix(16)
	CyclelistPrefix             = collections.NewPrefix(17)
	QueryTypeIndexPrefix        = collections.NewPrefix(18)
=======
	CycleIndexPrefix = collections.NewPrefix(9)

	AggregatesHeightIndexPrefix = collections.NewPrefix(10)
>>>>>>> b98c9c9a
)

func KeyPrefix(p string) []byte {
	return []byte(p)
}

func ParamsKeyPrefix() []byte {
	return KeyPrefix(ParamsKey)
}<|MERGE_RESOLUTION|>--- conflicted
+++ resolved
@@ -34,7 +34,6 @@
 	NoncesPrefix     = collections.NewPrefix(7)
 	TotalTipsPrefix  = collections.NewPrefix(8)
 
-<<<<<<< HEAD
 	QuerySeqPrefix              = collections.NewPrefix(9)
 	QueryTipPrefix              = collections.NewPrefix(10)
 	ReportsIdIndexPrefix        = collections.NewPrefix(11)
@@ -45,11 +44,7 @@
 	QueryRevealedIdsIndexPrefix = collections.NewPrefix(16)
 	CyclelistPrefix             = collections.NewPrefix(17)
 	QueryTypeIndexPrefix        = collections.NewPrefix(18)
-=======
-	CycleIndexPrefix = collections.NewPrefix(9)
-
-	AggregatesHeightIndexPrefix = collections.NewPrefix(10)
->>>>>>> b98c9c9a
+	AggregatesHeightIndexPrefix = collections.NewPrefix(19)
 )
 
 func KeyPrefix(p string) []byte {
