// SPDX-License-Identifier: MIT
pragma solidity 0.8.22;

<<<<<<< HEAD
import "../bridge/BlobstreamO.sol";
import "../interfaces/IERC20.sol";

contract TokenBridge{
    BlobstreamO public bridge;
    IERC20 public token;
    uint256 public currentDepositLimit;
=======
import "../usingtellor/UsingTellor.sol";
import { ITellorFlex } from "../interfaces/ITellorFlex.sol";
import { LayerTransition } from "./LayerTransition.sol";

contract TokenBridge is UsingTellor, LayerTransition {
>>>>>>> 288c8714
    uint256 public depositId;
    uint256 public depositLimitUpdateTime;
    uint256 public constant DEPOSIT_LIMIT_UPDATE_INTERVAL = 12 hours;
    uint256 public constant INITIAL_LAYER_TOKEN_SUPPLY = 100 ether; // update this as needed
<<<<<<< HEAD
    uint256 public constant MAX_ATTESTATION_AGE = 12 hours;
    uint256 public immutable DEPOSIT_LIMIT_DENOMINATOR = 100e18 / 20e18; // 100/depositLimitPercentage

=======
    uint256 public depositLimitUpdateTime;
    uint256 public depositLimitRecord;
>>>>>>> 288c8714
    mapping(uint256 => bool) public withdrawalClaimed;
    mapping(uint256 => DepositDetails) public deposits;

    struct DepositDetails {
        address sender;
        string recipient;
        uint256 amount;
        uint256 blockHeight;
    }

    event Deposit(uint256 _depositId, address _sender, string _recipient, uint256 _amount);
    event Withdrawal(uint256 _depositId, string _sender, address _recipient, uint256 _amount);

<<<<<<< HEAD
    constructor(address _token, address _blobstream){
        token = IERC20(_token);
        bridge = BlobstreamO(_blobstream);
        _depositLimit();
=======
    constructor(address _token, address _blobstream, address _tellorFlex) UsingTellor(_blobstream) LayerTransition(_tellorFlex, _token) {
        _refreshDepositLimit();
    }

    function depositLimit() external view returns (uint256) {
        if (block.timestamp - depositLimitUpdateTime > DEPOSIT_LIMIT_UPDATE_INTERVAL) {
            uint256 _layerTokenSupply = token.balanceOf(address(this)) + INITIAL_LAYER_TOKEN_SUPPLY;
            uint256 _updatedDepositLimit = _layerTokenSupply / DEPOSIT_LIMIT_DENOMINATOR;
            return _updatedDepositLimit;
        }
        return depositLimitRecord;
>>>>>>> 288c8714
    }

    function depositToLayer(uint256 _amount, string memory _layerRecipient) external {
        require(_amount > 0, "TokenBridge: amount must be greater than 0");
        require(token.transferFrom(msg.sender, address(this), _amount), "TokenBridge: transferFrom failed");
        require(_amount <= _refreshDepositLimit(), "TokenBridge: amount exceeds deposit limit");
        depositId++;
        depositLimitRecord -= _amount;
        deposits[depositId] = DepositDetails(msg.sender, _layerRecipient, _amount, block.number);
        emit Deposit(depositId, msg.sender, _layerRecipient, _amount);
    }

    function withdrawFromLayer(
        OracleAttestationData calldata _attest,
        Validator[] calldata _valset,
        Signature[] calldata _sigs,
        uint256 _depositId
    ) external {
        require(_attest.queryId == keccak256(abi.encode("TRBBridge", abi.encode(false, _depositId))), "TokenBridge: invalid queryId");
        require(!withdrawalClaimed[_depositId], "TokenBridge: withdrawal already claimed");
        require(block.timestamp - _attest.report.timestamp > 12 hours, "TokenBridge: premature attestation");
        //isAnyConsesnusValue here
        require(bridge.verifyConsensusOracleData(_attest, _valset, _sigs), "Invalid attestation");
        require(block.timestamp - _attest.attestationTimestamp <= MAX_ATTESTATION_AGE , "Attestation is too old");
        //to here
        withdrawalClaimed[_depositId] = true;    
        (address _recipient, string memory _layerSender,uint256 _amountLoya) = abi.decode(_attest.report.value, (address, string, uint256));
        uint256 _amountConverted = _amountLoya * 1e12; 
        require(token.transfer(_recipient, _amountConverted), "TokenBridge: transfer failed");
        emit Withdrawal(_depositId, _layerSender, _recipient, _amountConverted);
    }

    function _refreshDepositLimit() internal returns (uint256) {
        if (block.timestamp - depositLimitUpdateTime > DEPOSIT_LIMIT_UPDATE_INTERVAL) {
            uint256 _layerTokenSupply = token.balanceOf(address(this)) + INITIAL_LAYER_TOKEN_SUPPLY;
            depositLimitRecord = _layerTokenSupply / DEPOSIT_LIMIT_DENOMINATOR;
            depositLimitUpdateTime = block.timestamp;
        }
        return depositLimitRecord;
    }
}<|MERGE_RESOLUTION|>--- conflicted
+++ resolved
@@ -1,33 +1,20 @@
 // SPDX-License-Identifier: MIT
-pragma solidity 0.8.22;
+pragma solidity ^0.8.22;
 
-<<<<<<< HEAD
 import "../bridge/BlobstreamO.sol";
-import "../interfaces/IERC20.sol";
-
-contract TokenBridge{
-    BlobstreamO public bridge;
-    IERC20 public token;
-    uint256 public currentDepositLimit;
-=======
-import "../usingtellor/UsingTellor.sol";
-import { ITellorFlex } from "../interfaces/ITellorFlex.sol";
 import { LayerTransition } from "./LayerTransition.sol";
 
-contract TokenBridge is UsingTellor, LayerTransition {
->>>>>>> 288c8714
+contract TokenBridge is LayerTransition{
+    BlobstreamO public bridge;
+    uint256 public currentDepositLimit;
     uint256 public depositId;
     uint256 public depositLimitUpdateTime;
+    uint256 public depositLimitRecord;
     uint256 public constant DEPOSIT_LIMIT_UPDATE_INTERVAL = 12 hours;
     uint256 public constant INITIAL_LAYER_TOKEN_SUPPLY = 100 ether; // update this as needed
-<<<<<<< HEAD
     uint256 public constant MAX_ATTESTATION_AGE = 12 hours;
     uint256 public immutable DEPOSIT_LIMIT_DENOMINATOR = 100e18 / 20e18; // 100/depositLimitPercentage
 
-=======
-    uint256 public depositLimitUpdateTime;
-    uint256 public depositLimitRecord;
->>>>>>> 288c8714
     mapping(uint256 => bool) public withdrawalClaimed;
     mapping(uint256 => DepositDetails) public deposits;
 
@@ -41,24 +28,9 @@
     event Deposit(uint256 _depositId, address _sender, string _recipient, uint256 _amount);
     event Withdrawal(uint256 _depositId, string _sender, address _recipient, uint256 _amount);
 
-<<<<<<< HEAD
-    constructor(address _token, address _blobstream){
-        token = IERC20(_token);
+    constructor(address _token, address _blobstream, address _tellorFlex) LayerTransition(_tellorFlex, _token){
         bridge = BlobstreamO(_blobstream);
-        _depositLimit();
-=======
-    constructor(address _token, address _blobstream, address _tellorFlex) UsingTellor(_blobstream) LayerTransition(_tellorFlex, _token) {
-        _refreshDepositLimit();
-    }
-
-    function depositLimit() external view returns (uint256) {
-        if (block.timestamp - depositLimitUpdateTime > DEPOSIT_LIMIT_UPDATE_INTERVAL) {
-            uint256 _layerTokenSupply = token.balanceOf(address(this)) + INITIAL_LAYER_TOKEN_SUPPLY;
-            uint256 _updatedDepositLimit = _layerTokenSupply / DEPOSIT_LIMIT_DENOMINATOR;
-            return _updatedDepositLimit;
-        }
-        return depositLimitRecord;
->>>>>>> 288c8714
+         _refreshDepositLimit();
     }
 
     function depositToLayer(uint256 _amount, string memory _layerRecipient) external {
@@ -81,8 +53,9 @@
         require(!withdrawalClaimed[_depositId], "TokenBridge: withdrawal already claimed");
         require(block.timestamp - _attest.report.timestamp > 12 hours, "TokenBridge: premature attestation");
         //isAnyConsesnusValue here
-        require(bridge.verifyConsensusOracleData(_attest, _valset, _sigs), "Invalid attestation");
+        require(bridge.verifyOracleData(_attest, _valset, _sigs), "Invalid attestation");
         require(block.timestamp - _attest.attestationTimestamp <= MAX_ATTESTATION_AGE , "Attestation is too old");
+        require(_attest.report.aggregatePower >= bridge.powerThreshold(), "Report aggregate power must be greater than or equal to _minimumPower");
         //to here
         withdrawalClaimed[_depositId] = true;    
         (address _recipient, string memory _layerSender,uint256 _amountLoya) = abi.decode(_attest.report.value, (address, string, uint256));
